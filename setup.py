--- conflicted
+++ resolved
@@ -10,13 +10,6 @@
             exec(line, info)
             break
 
-<<<<<<< HEAD
-
-def create_package_list(base_package):
-    return [base_package] + [base_package + '.' + pkg for pkg in find_packages(base_package)]
-
-=======
->>>>>>> 77a3e217
 
 setup_info = dict(
     name='pyglet',
