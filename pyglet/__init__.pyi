--- conflicted
+++ resolved
@@ -1,14 +1,8 @@
 
-<<<<<<< HEAD
-from . import (app as app, display as display, clock as clock, customtypes as customtypes, event as event, font as font,
-               gl as gl, graphics as graphics, gui as gui, image as image, input as input, math as math, media as media,
-               model as model, resource as resource, shapes as shapes, sprite as sprite, text as text, window as window,
-               lib as lib)
-=======
 from . import app as app
-from . import canvas as canvas
 from . import clock as clock
 from . import customtypes as customtypes
+from . import display as display
 from . import event as event
 from . import font as font
 from . import gl as gl
@@ -25,7 +19,6 @@
 from . import sprite as sprite
 from . import text as text
 from . import window as window
->>>>>>> 55b02b16
 
 version: str
 MIN_PYTHON_VERSION: tuple[int, int]
