# ----------------------------------------------------------------------------
# pyglet
# Copyright (c) 2006-2008 Alex Holkner
# Copyright (c) 2008-2020 pyglet contributors
# All rights reserved.
#
# Redistribution and use in source and binary forms, with or without
# modification, are permitted provided that the following conditions
# are met:
#
#  * Redistributions of source code must retain the above copyright
#    notice, this list of conditions and the following disclaimer.
#  * Redistributions in binary form must reproduce the above copyright
#    notice, this list of conditions and the following disclaimer in
#    the documentation and/or other materials provided with the
#    distribution.
#  * Neither the name of pyglet nor the names of its
#    contributors may be used to endorse or promote products
#    derived from this software without specific prior written
#    permission.
#
# THIS SOFTWARE IS PROVIDED BY THE COPYRIGHT HOLDERS AND CONTRIBUTORS
# "AS IS" AND ANY EXPRESS OR IMPLIED WARRANTIES, INCLUDING, BUT NOT
# LIMITED TO, THE IMPLIED WARRANTIES OF MERCHANTABILITY AND FITNESS
# FOR A PARTICULAR PURPOSE ARE DISCLAIMED. IN NO EVENT SHALL THE
# COPYRIGHT OWNER OR CONTRIBUTORS BE LIABLE FOR ANY DIRECT, INDIRECT,
# INCIDENTAL, SPECIAL, EXEMPLARY, OR CONSEQUENTIAL DAMAGES (INCLUDING,
# BUT NOT LIMITED TO, PROCUREMENT OF SUBSTITUTE GOODS OR SERVICES;
# LOSS OF USE, DATA, OR PROFITS; OR BUSINESS INTERRUPTION) HOWEVER
# CAUSED AND ON ANY THEORY OF LIABILITY, WHETHER IN CONTRACT, STRICT
# LIABILITY, OR TORT (INCLUDING NEGLIGENCE OR OTHERWISE) ARISING IN
# ANY WAY OUT OF THE USE OF THIS SOFTWARE, EVEN IF ADVISED OF THE
# POSSIBILITY OF SUCH DAMAGE.
# ----------------------------------------------------------------------------

"""Use ffmpeg to decode audio and video media.
"""
<<<<<<< HEAD
=======

>>>>>>> ecad2e89
from ctypes import (c_int, c_uint16, c_int32, c_int64, c_uint32, c_uint64,
                    c_uint8, c_uint, c_double, c_float, c_ubyte, c_size_t, c_char, c_char_p,
                    c_void_p, addressof, byref, cast, POINTER, CFUNCTYPE, Structure, Union,
                    create_string_buffer, memmove)
from collections import deque

import pyglet
import pyglet.lib

from pyglet import image
from pyglet.compat import asbytes, asbytes_filename, asstr
from ..events import MediaEvent
from ..exceptions import MediaFormatException
from .base import StreamingSource, VideoFormat, AudioFormat
from .base import AudioData, SourceInfo, StaticSource
from .ffmpeg_lib import *
from . import MediaEncoder, MediaDecoder


class FileInfo:
    def __init__(self):
        self.n_streams = None
        self.start_time = None
        self.duration = None
        self.title = ""
        self.author = ""
        self.copyright = ""
        self.comment = ""
        self.album = ""
        self.year = None
        self.track = ""
        self.genre = ""


class StreamVideoInfo:
    def __init__(self, width, height, sample_aspect_num, sample_aspect_den,
                 frame_rate_num, frame_rate_den, codec_id):
        self.width = width
        self.height = height
        self.sample_aspect_num = sample_aspect_num
        self.sample_aspect_den = sample_aspect_den
        self.frame_rate_num = frame_rate_num
        self.frame_rate_den = frame_rate_den
        self.codec_id = codec_id


class StreamAudioInfo:
    def __init__(self, sample_format, sample_rate, channels):
        self.sample_format = sample_format
        self.sample_rate = sample_rate
        self.sample_bits = None
        self.channels = channels


class FFmpegFile(Structure):
    _fields_ = [
        ('context', POINTER(AVFormatContext))
    ]


class FFmpegStream(Structure):
    _fields_ = [
        ('type', c_int32),
        ('format_context', POINTER(AVFormatContext)),
        ('codec_context', POINTER(AVCodecContext)),
        ('frame', POINTER(AVFrame)),
        ('time_base', AVRational)
    ]


class FFmpegException(MediaFormatException):
    pass


def ffmpeg_get_audio_buffer_size(audio_format):
    """Return the audio buffer size

    Buffer size can accomodate 1 sec of audio data.
    """
    return audio_format.bytes_per_second


def ffmpeg_init():
    """Initialize libavformat and register all the muxers, demuxers and
    protocols."""
    pass


def ffmpeg_open_filename(filename):
    """Open the media file.

    :rtype: FFmpegFile
    :return: The structure containing all the information for the media.
    """
    file = FFmpegFile()  # TODO: delete this structure and use directly AVFormatContext
    result = avformat.avformat_open_input(byref(file.context),
                                          filename,
                                          None,
                                          None)
    if result != 0:
        raise FFmpegException('avformat_open_input in ffmpeg_open_filename returned an error opening file '
                              + filename.decode("utf8")
                              + ' Error code: ' + str(result))

    result = avformat.avformat_find_stream_info(file.context, None)
    if result < 0:
        raise FFmpegException('Could not find stream info')

    return file


def ffmpeg_close_file(file):
    """Close the media file and free resources."""
    avformat.avformat_close_input(byref(file.context))


def ffmpeg_file_info(file):
    """Get information on the file:

        - number of streams
        - duration
        - artist
        - album
        - date
        - track

    :rtype: FileInfo
    :return: The file info instance containing all the meta information.
    """
    info = FileInfo()
    info.n_streams = file.context.contents.nb_streams
    info.start_time = file.context.contents.start_time
    info.duration = file.context.contents.duration

    entry = avutil.av_dict_get(file.context.contents.metadata, asbytes('title'), None, 0)
    if entry:
        info.title = asstr(entry.contents.value)

    entry = avutil.av_dict_get(file.context.contents.metadata,
                               asbytes('artist'),
                               None,
                               0) \
            or \
            avutil.av_dict_get(file.context.contents.metadata,
                               asbytes('album_artist'),
                               None,
                               0)
    if entry:
        info.author = asstr(entry.contents.value)

    entry = avutil.av_dict_get(file.context.contents.metadata, asbytes('copyright'), None, 0)
    if entry:
        info.copyright = asstr(entry.contents.value)

    entry = avutil.av_dict_get(file.context.contents.metadata, asbytes('comment'), None, 0)
    if entry:
        info.comment = asstr(entry.contents.value)

    entry = avutil.av_dict_get(file.context.contents.metadata, asbytes('album'), None, 0)
    if entry:
        info.album = asstr(entry.contents.value)

    entry = avutil.av_dict_get(file.context.contents.metadata, asbytes('date'), None, 0)
    if entry:
        info.year = asstr(entry.contents.value)

    entry = avutil.av_dict_get(file.context.contents.metadata, asbytes('track'), None, 0)
    if entry:
        info.track = asstr(entry.contents.value)

    entry = avutil.av_dict_get(file.context.contents.metadata, asbytes('genre'), None, 0)
    if entry:
        info.genre = asstr(entry.contents.value)

    return info


def ffmpeg_stream_info(file, stream_index):
    """Open the stream
    """
    av_stream = file.context.contents.streams[stream_index].contents
    context = av_stream.codecpar.contents
    if context.codec_type == AVMEDIA_TYPE_VIDEO:
        if _debug:
            print("codec_type=", context.codec_type)
            print(" codec_id=", context.codec_id)
            codec_name = avcodec.avcodec_get_name(context.codec_id).decode('utf-8')
            print(" codec name=", codec_name)
            print(" codec_tag=", context.codec_tag)
            print(" extradata=", context.extradata)
            print(" extradata_size=", context.extradata_size)
            print(" format=", context.format)
            print(" bit_rate=", context.bit_rate)
            print(" bits_per_coded_sample=", context.bits_per_coded_sample)
            print(" bits_per_raw_sample=", context.bits_per_raw_sample)
            print(" profile=", context.profile)
            print(" level=", context.level)
            print(" width=", context.width)
            print(" height=", context.height)
            print(" sample_aspect_ratio=", context.sample_aspect_ratio.num, context.sample_aspect_ratio.den)
            print(" field_order=", context.field_order)
            print(" color_range=", context.color_range)
            print(" color_primaries=", context.color_primaries)
            print(" color_trc=", context.color_trc)
            print(" color_space=", context.color_space)
            print(" chroma_location=", context.chroma_location)
            print(" video_delay=", context.video_delay)
            print(" channel_layout=", context.channel_layout)
            print(" channels=", context.channels)
            print(" sample_rate=", context.sample_rate)
            print(" block_align=", context.block_align)
            print(" frame_size=", context.frame_size)
            print(" initial_padding=", context.initial_padding)
            print(" trailing_padding=", context.trailing_padding)
            print(" seek_preroll=", context.seek_preroll)
        #
        frame_rate = avformat.av_guess_frame_rate(file.context, av_stream, None)
        info = StreamVideoInfo(
            context.width,
            context.height,
            context.sample_aspect_ratio.num,
            context.sample_aspect_ratio.den,
            frame_rate.num,
            frame_rate.den,
            context.codec_id
        )
    elif context.codec_type == AVMEDIA_TYPE_AUDIO:
        info = StreamAudioInfo(
            context.format,
            context.sample_rate,
            context.channels
        )
        if context.format in (AV_SAMPLE_FMT_U8, AV_SAMPLE_FMT_U8P):
            info.sample_bits = 8
        elif context.format in (AV_SAMPLE_FMT_S16, AV_SAMPLE_FMT_S16P,
                                AV_SAMPLE_FMT_FLT, AV_SAMPLE_FMT_FLTP):
            info.sample_bits = 16
        elif context.format in (AV_SAMPLE_FMT_S32, AV_SAMPLE_FMT_S32P):
            info.sample_bits = 32
        else:
            info.sample_format = None
            info.sample_bits = None
    else:
        return None
    return info


def ffmpeg_open_stream(file, index):
    if not 0 <= index < file.context.contents.nb_streams:
        raise FFmpegException('index out of range. '
                              'Only {} streams.'.format(file.context.contents.nb_streams))
    codec_context = avcodec.avcodec_alloc_context3(None)
    if not codec_context:
        raise MemoryError('Could not allocate Codec Context.')
    result = avcodec.avcodec_parameters_to_context(
        codec_context,
        file.context.contents.streams[index].contents.codecpar)
    if result < 0:
        avcodec.avcodec_free_context(byref(codec_context))
        raise FFmpegException('Could not copy the AVCodecContext.')
    codec_id = codec_context.contents.codec_id
    codec = avcodec.avcodec_find_decoder(codec_id)
    if _debug:
        print("Found Codec=", codec_id, "=", codec.contents.long_name.decode())

    # VP8 and VP9 default codec don't support alpha transparency.
    # Force libvpx codec in this case.
    if codec_id == AV_CODEC_ID_VP9:
        newcodec = avcodec.avcodec_find_decoder_by_name("libvpx-vp9".encode('utf-8'))
        codec = newcodec or codec

    if codec_id == AV_CODEC_ID_VP8:
        newcodec = avcodec.avcodec_find_decoder_by_name("libvpx".encode('utf-8'))
        codec = newcodec or codec

    if not codec:
        raise FFmpegException('No codec found for this media. '
                              'codecID={}'.format(codec_id))

    codec_id = codec.contents.id
    if _debug:
        print("Loaded codec: ", codec.contents.long_name.decode())

    result = avcodec.avcodec_open2(codec_context, codec, None)
    if result < 0:
        raise FFmpegException('Could not open the media with the codec.')
    stream = FFmpegStream()
    stream.format_context = file.context
    stream.codec_context = codec_context
    stream.type = codec_context.contents.codec_type
    stream.frame = avutil.av_frame_alloc()
    stream.time_base = file.context.contents.streams[index].contents.time_base

    return stream


def ffmpeg_close_stream(stream):
    if stream.frame:
        avutil.av_frame_free(byref(stream.frame))
    avcodec.avcodec_free_context(byref(stream.codec_context))


def ffmpeg_seek_file(file, timestamp, ):
    flags = 0
    max_ts = file.context.contents.duration * AV_TIME_BASE
    result = avformat.avformat_seek_file(
        file.context, -1, 0,
        timestamp, timestamp, flags
    )
    if result < 0:
        buf = create_string_buffer(128)
        avutil.av_strerror(result, buf, 128)
        descr = buf.value
        raise FFmpegException('Error occured while seeking. ' +
                              descr.decode())


def ffmpeg_read(file, packet):
    """Read from the stream a packet.

    :rtype: bool
    :return: True if the packet was correctly read. False if the end of stream
        was reached or an error occured.
    """
    avcodec.av_packet_unref(packet)
    result = avformat.av_read_frame(file.context, packet)
    if result < 0:
        return False

    return True


def ffmpeg_get_packet_pts(file, packet):
    if packet.contents.dts != AV_NOPTS_VALUE:
        pts = packet.contents.dts
    else:
        pts = 0

    timestamp = avutil.av_rescale_q(pts,
                                    file.context.contents.streams[
                                        packet.contents.stream_index].contents.time_base,
                                    AV_TIME_BASE_Q)
    return timestamp


def ffmpeg_get_frame_ts(stream):
    ts = avutil.av_frame_get_best_effort_timestamp(stream.frame)
    timestamp = avutil.av_rescale_q(ts,
                                    stream.time_base,
                                    AV_TIME_BASE_Q)
    return timestamp


def ffmpeg_init_packet():
    p = avcodec.av_packet_alloc()
    if not p:
        raise MemoryError("Could not allocate AVPacket.")
    return p


def ffmpeg_free_packet(packet):
    avcodec.av_packet_free(byref(packet))


def ffmpeg_unref_packet(packet):
    avcodec.av_packet_unref(byref(packet))


def ffmpeg_transfer_packet(dst, src):
    avcodec.av_packet_move_ref(dst, src)


def get_version():
    """Return an informative version string of FFmpeg"""
    return avutil.av_version_info().decode()


def timestamp_from_ffmpeg(timestamp):
    return float(timestamp) / 1000000


def timestamp_to_ffmpeg(timestamp):
    return int(timestamp * 1000000)


class _Packet:
    def __init__(self, packet, timestamp):
        self.packet = AVPacket()
        ffmpeg_transfer_packet(byref(self.packet), packet)
        self.timestamp = timestamp

    def __del__(self):
        ffmpeg_unref_packet(self.packet)


class VideoPacket(_Packet):
    _next_id = 0

    def __init__(self, packet, timestamp):
        super(VideoPacket, self).__init__(packet, timestamp)

        # Decoded image.  0 == not decoded yet; None == Error or discarded
        self.image = 0
        self.id = self._next_id
        VideoPacket._next_id += 1


class AudioPacket(_Packet):
    pass


class FFmpegSource(StreamingSource):
    # Max increase/decrease of original sample size
    _SAMPLE_CORRECTION_PERCENT_MAX = 10

    def __init__(self, filename, file=None):
        self._packet = None
        self._video_stream = None
        self._audio_stream = None
        self._file = None

        if file is not None:
            raise NotImplementedError('Loading from file stream is not supported')

        self._file = ffmpeg_open_filename(asbytes_filename(filename))
        if not self._file:
            raise FFmpegException('Could not open "{0}"'.format(filename))

        self._video_stream_index = None
        self._audio_stream_index = None
        self._audio_format = None

        self._img_convert_ctx = POINTER(SwsContext)()
        self._audio_convert_ctx = POINTER(SwrContext)()

        file_info = ffmpeg_file_info(self._file)

        self.info = SourceInfo()
        self.info.title = file_info.title
        self.info.author = file_info.author
        self.info.copyright = file_info.copyright
        self.info.comment = file_info.comment
        self.info.album = file_info.album
        self.info.year = file_info.year
        self.info.track = file_info.track
        self.info.genre = file_info.genre

        # Pick the first video and audio streams found, ignore others.
        for i in range(file_info.n_streams):
            info = ffmpeg_stream_info(self._file, i)

            if isinstance(info, StreamVideoInfo) and self._video_stream is None:

                stream = ffmpeg_open_stream(self._file, i)

                self.video_format = VideoFormat(
                    width=info.width,
                    height=info.height)
                if info.sample_aspect_num != 0:
<<<<<<< HEAD
                    self.video_format.sample_aspect = (float(info.sample_aspect_num) / info.sample_aspect_den)
                self.video_format.frame_rate = (float(info.frame_rate_num) / info.frame_rate_den)
                self._video_stream = stream
                self._video_stream_index = i

            elif isinstance(info, StreamAudioInfo) and info.sample_bits in (8, 16) and self._audio_stream is None:
=======
                    self.video_format.sample_aspect = (
                            float(info.sample_aspect_num) /
                            info.sample_aspect_den)
                self.video_format.frame_rate = (
                        float(info.frame_rate_num) /
                        info.frame_rate_den)
                self._video_stream = stream
                self._video_stream_index = i

            elif (isinstance(info, StreamAudioInfo) and
                  info.sample_bits in (8, 16) and
                  self._audio_stream is None):
>>>>>>> ecad2e89

                stream = ffmpeg_open_stream(self._file, i)

                self.audio_format = AudioFormat(
                    channels=min(2, info.channels),
                    sample_size=info.sample_bits,
                    sample_rate=info.sample_rate)
                self._audio_stream = stream
                self._audio_stream_index = i

                channel_input = avutil.av_get_default_channel_layout(info.channels)
                channels_out = min(2, info.channels)
                channel_output = avutil.av_get_default_channel_layout(channels_out)

                sample_rate = stream.codec_context.contents.sample_rate
                sample_format = stream.codec_context.contents.sample_fmt
                if sample_format in (AV_SAMPLE_FMT_U8, AV_SAMPLE_FMT_U8P):
                    self._tgt_format = AV_SAMPLE_FMT_U8
                elif sample_format in (AV_SAMPLE_FMT_S16, AV_SAMPLE_FMT_S16P):
                    self._tgt_format = AV_SAMPLE_FMT_S16
                elif sample_format in (AV_SAMPLE_FMT_S32, AV_SAMPLE_FMT_S32P):
                    self._tgt_format = AV_SAMPLE_FMT_S32
                elif sample_format in (AV_SAMPLE_FMT_FLT, AV_SAMPLE_FMT_FLTP):
                    self._tgt_format = AV_SAMPLE_FMT_S16
                else:
                    raise FFmpegException('Audio format not supported.')

<<<<<<< HEAD
                self._audio_convert_ctx = swresample.swr_alloc_set_opts(None,
                                                                        channel_output,
                                                                        self._tgt_format, sample_rate,
                                                                        channel_input, sample_format,
                                                                        sample_rate,
                                                                        0, None)
                if (not self._audio_convert_ctx or
                        swresample.swr_init(self._audio_convert_ctx) < 0):
                    swresample.swr_free(self._audio_convert_ctx)
=======
                self.audio_convert_ctx = swresample.swr_alloc_set_opts(None,
                                                                       channel_output,
                                                                       self.tgt_format, sample_rate,
                                                                       channel_input, sample_format,
                                                                       sample_rate,
                                                                       0, None)
                if (not self.audio_convert_ctx or
                        swresample.swr_init(self.audio_convert_ctx) < 0):
                    swresample.swr_free(self.audio_convert_ctx)
>>>>>>> ecad2e89
                    raise FFmpegException('Cannot create sample rate converter.')

        self._packet = ffmpeg_init_packet()
        self._events = []  # They don't seem to be used!

        self._audioq = deque()
        # Make queue big enough to accomodate 1.2 sec?
        self._max_len_audioq = 50  # Need to figure out a correct amount
        if self.audio_format:
            # Buffer 1 sec worth of audio
            self._audio_buffer = (c_uint8 * ffmpeg_get_audio_buffer_size(self.audio_format))()

        self._videoq = deque()
        self._max_len_videoq = 50  # Need to figure out a correct amount

        self.start_time = self._get_start_time()
        self._duration = timestamp_from_ffmpeg(file_info.duration)
        self._duration -= self.start_time

        # Flag to determine if the _fillq method was already scheduled
        self._fillq_scheduled = False
        self._fillq()
        # Don't understand why, but some files show that seeking without
        # reading the first few packets results in a seeking where we lose
        # many packets at the beginning.
        # We only seek back to 0 for media which have a start_time > 0
        if self.start_time > 0:
            self.seek(0.0)

    def __del__(self):
        if _debug:
            print('del ffmpeg source')

        ffmpeg_free_packet(self._packet)
        if self._video_stream:
            swscale.sws_freeContext(self._img_convert_ctx)
            ffmpeg_close_stream(self._video_stream)
        if self._audio_stream:
            swresample.swr_free(self._audio_convert_ctx)
            ffmpeg_close_stream(self._audio_stream)
        ffmpeg_close_file(self._file)

    def seek(self, timestamp):
        if _debug:
            print('FFmpeg seek', timestamp)
        ffmpeg_seek_file(
            self._file,
            timestamp_to_ffmpeg(timestamp + self.start_time)
        )
        del self._events[:]
        self._clear_video_audio_queues()
        self._fillq()

        # Consume video and audio packets until we arrive at the correct
        # timestamp location
        if not self.audio_format:
            while len(self._videoq) > 1:
                # We only advance if there is at least 2 packets in the queue
                # The queue is only left with 1 packet if we have reached the
                #  end of the stream.
                if timestamp < self._videoq[1].timestamp:
                    break
                else:
                    self.get_next_video_frame(skip_empty_frame=False)

        elif not self.video_format:
            while len(self._audioq) > 1:
                # We only advance if there is at least 2 packets in the queue
                # The queue is only left with 1 packet if we have reached the
                #  end of the stream.
                if timestamp < self._audioq[1].timestamp:
                    break
                else:
                    self._get_audio_packet()

        else:
            while len(self._audioq) > 1 and len(self._videoq) > 1:
                # We only advance if there is at least 2 packets in the queue
                # The queue is only left with 1 packet if we have reached the
                #  end of the stream.
                audioq_is_first = self._audioq[0].timestamp < self._videoq[0].timestamp
                correct_audio_pos = timestamp < self._audioq[1].timestamp
                correct_video_pos = timestamp < self._videoq[1].timestamp
                if audioq_is_first and not correct_audio_pos:
                    self._get_audio_packet()

                elif not correct_video_pos:
                    self.get_next_video_frame(skip_empty_frame=False)

                else:
                    break

    def _append_audio_data(self, audio_data):
        self._audioq.append(audio_data)
        assert len(self._audioq) <= self._max_len_audioq

    def _append_video_packet(self, video_packet):
        self._videoq.append(video_packet)
        assert len(self._videoq) <= self._max_len_audioq

    def _get_audio_packet(self):
        """Take an audio packet from the queue.

        This function will schedule its `_fillq` function to fill up
        the queues if space is available. Multiple calls to this method will
        only result in one scheduled call to `_fillq`.
        """
        audio_data = self._audioq.popleft()
        low_lvl = self._check_low_level()
        if not low_lvl and not self._fillq_scheduled:
            pyglet.clock.schedule_once(lambda dt: self._fillq(), 0)
            self._fillq_scheduled = True
        return audio_data

    def _get_video_packet(self):
        """Take a video packet from the queue.

        This function will schedule its `_fillq` function to fill up
        the queues if space is available. Multiple calls to this method will
        only result in one scheduled call to `_fillq`.
        """
        video_packet = self._videoq.popleft()
        low_lvl = self._check_low_level()
        if not low_lvl and not self._fillq_scheduled:
            pyglet.clock.schedule_once(lambda dt: self._fillq(), 0)
            self._fillq_scheduled = True
        return video_packet

    def _clear_video_audio_queues(self):
        "Empty both audio and video queues."
        self._audioq.clear()
        self._videoq.clear()

    def _fillq(self):
        "Fill up both Audio and Video queues if space is available in both"
        # We clear our flag.
        self._fillq_scheduled = False
<<<<<<< HEAD
        while (len(self._audioq) < self._max_len_audioq and
               len(self._videoq) < self._max_len_videoq):
=======
        while (len(self.audioq) < self._max_len_audioq and
               len(self.videoq) < self._max_len_videoq):
>>>>>>> ecad2e89
            if self._get_packet():
                self._process_packet()
            else:
                break
                # Should maybe record that end of stream is reached in an
                # instance member.

    def _check_low_level(self):
        """Check if both audio and video queues are getting very low.

        If one of them has less than 2 elements, we fill the queue immediately
        with new packets. We don't wait for a scheduled call because we need
        them immediately.

        This would normally happens only during seek operations where we
        consume many packets to find the correct timestamp.
        """
        if len(self._audioq) < 2 or len(self._videoq) < 2:
            if (len(self._audioq) < self._max_len_audioq and
                    len(self._videoq) < self._max_len_videoq):
                self._fillq()
            return True
        return False

    def _get_packet(self):
        # Read a packet into self._packet. Returns True if OK, False if no
        # more packets are in stream.
        return ffmpeg_read(self._file, self._packet)

    def _process_packet(self):
        """Process the packet that has been just read.

        Determines whether it's a video or audio packet and queue it in the
        appropriate queue.
        """
        timestamp = ffmpeg_get_packet_pts(self._file, self._packet)
        timestamp = timestamp_from_ffmpeg(timestamp)
        timestamp -= self.start_time

        if self._packet.contents.stream_index == self._video_stream_index:
            video_packet = VideoPacket(self._packet, timestamp)

            if _debug:
                print('Created and queued packet %d (%f)' % \
                      (video_packet.id, video_packet.timestamp))

            self._append_video_packet(video_packet)
            return video_packet

        elif (self.audio_format and
              self._packet.contents.stream_index == self._audio_stream_index):
            audio_packet = AudioPacket(self._packet, timestamp)
            self._append_audio_data(audio_packet)
            return audio_packet

    def get_audio_data(self, nbytes, compensation_time=0.0):
        if self._audioq:
            audio_packet = self._get_audio_packet()
            audio_data = self._decode_audio_packet(audio_packet, compensation_time)
            audio_data_timeend = audio_data.timestamp + audio_data.duration
        else:
            audio_data = None
            audio_data_timeend = None

        if _debug:
            print('get_audio_data')

        if audio_data is None:
            if _debug:
                print('No more audio data. get_audio_data returning None')
            return None

        while self._events and self._events[0].timestamp <= audio_data_timeend:
            event = self._events.pop(0)
            if event.timestamp >= audio_data.timestamp:
                event.timestamp -= audio_data.timestamp
                audio_data.events.append(event)

        if _debug:
            print('get_audio_data returning ts {0} with events {1}'.format(
                audio_data.timestamp, audio_data.events))
            print('remaining events are', self._events)
        return audio_data

    def _decode_audio_packet(self, audio_packet, compensation_time):

        while True:
            try:
                size_out = self._ffmpeg_decode_audio(
                    audio_packet.packet,
                    self._audio_buffer,
                    compensation_time)
            except FFmpegException:
                break

            if size_out <= 0:
                break

            buffer = create_string_buffer(size_out)
            memmove(buffer, self._audio_buffer, len(buffer))
            buffer = buffer.raw

            duration = float(len(buffer)) / self.audio_format.bytes_per_second
            timestamp = ffmpeg_get_frame_ts(self._audio_stream)
            timestamp = timestamp_from_ffmpeg(timestamp)
            return AudioData(buffer, len(buffer), timestamp, duration, [])

        return AudioData(b"", 0, 0, 0, [])

    def _ffmpeg_decode_audio(self, packet, data_out, compensation_time):
        stream = self._audio_stream
        data_in = packet.data
        size_in = packet.size
        if stream.type != AVMEDIA_TYPE_AUDIO:
            raise FFmpegException('Trying to decode audio on a non-audio stream.')

        got_frame = c_int(0)
        bytes_used = avcodec.avcodec_decode_audio4(
            stream.codec_context,
            stream.frame,
            byref(got_frame),
            byref(packet))
        if bytes_used < 0:
            buf = create_string_buffer(128)
            avutil.av_strerror(bytes_used, buf, 128)
            descr = buf.value
            raise FFmpegException('Error occured while decoding audio. ' + descr.decode())
        plane_size = c_int(0)
        if got_frame:
            data_size = avutil.av_samples_get_buffer_size(
                byref(plane_size),
                stream.codec_context.contents.channels,
                stream.frame.contents.nb_samples,
                stream.codec_context.contents.sample_fmt,
                1)
            if data_size < 0:
                raise FFmpegException('Error in av_samples_get_buffer_size')
            if len(self._audio_buffer) < data_size:
                raise FFmpegException('Output audio buffer is too small for current audio frame!')

            nb_samples = stream.frame.contents.nb_samples
            sample_rate = stream.codec_context.contents.sample_rate
            bytes_per_sample = avutil.av_get_bytes_per_sample(self._tgt_format)
            channels_out = min(2, self.audio_format.channels)

            wanted_nb_samples = nb_samples + compensation_time * sample_rate
            min_nb_samples = (nb_samples * (100 - self._SAMPLE_CORRECTION_PERCENT_MAX) / 100)
            max_nb_samples = (nb_samples * (100 + self._SAMPLE_CORRECTION_PERCENT_MAX) / 100)
            wanted_nb_samples = min(max(wanted_nb_samples, min_nb_samples), max_nb_samples)
            wanted_nb_samples = int(wanted_nb_samples)

            if wanted_nb_samples != nb_samples:
                res = swresample.swr_set_compensation(
                    self._audio_convert_ctx,
                    (wanted_nb_samples - nb_samples),
                    wanted_nb_samples
                )
                if res < 0:
                    raise FFmpegException('swr_set_compensation failed.')

            data_in = stream.frame.contents.extended_data
            p_data_out = cast(data_out, POINTER(c_uint8))

            out_samples = swresample.swr_get_out_samples(self._audio_convert_ctx, nb_samples)
            total_samples_out = swresample.swr_convert(self._audio_convert_ctx,
                                                       byref(p_data_out), out_samples,
                                                       data_in, nb_samples)
            while True:
                # We loop because there could be some more samples buffered in
                # SwrContext. We advance the pointer where we write our samples.
                offset = (total_samples_out * channels_out * bytes_per_sample)
                p_data_offset = cast(
                    addressof(p_data_out.contents) + offset,
                    POINTER(c_uint8)
                )
                samples_out = swresample.swr_convert(self._audio_convert_ctx,
                                                     byref(p_data_offset),
                                                     out_samples - total_samples_out, None, 0)
                if samples_out == 0:
                    # No more samples. We can continue.
                    break
                total_samples_out += samples_out

            size_out = (total_samples_out * channels_out * bytes_per_sample)
        else:
            size_out = 0
        return size_out

    def _decode_video_packet(self, video_packet):
        # # Some timing and profiling
        # pr = cProfile.Profile()
        # pr.enable()
        # clock = pyglet.clock.get_default()
        # t0 = clock.time()

        width = self.video_format.width
        height = self.video_format.height
        pitch = width * 4
        buffer = (c_uint8 * (pitch * height))()
        try:
            result = self._ffmpeg_decode_video(video_packet.packet, buffer)
        except FFmpegException:
            image_data = None
        else:
            image_data = image.ImageData(width, height, 'RGBA', buffer, pitch)
            timestamp = ffmpeg_get_frame_ts(self._video_stream)
            timestamp = timestamp_from_ffmpeg(timestamp)
            video_packet.timestamp = timestamp - self.start_time

        video_packet.image = image_data

        if _debug:
            print('Decoding video packet at timestamp', video_packet.timestamp)

            # t2 = clock.time()
            # pr.disable()
            # print("Time in _decode_video_packet: {:.4f} s for timestamp {} s".format(t2-t0, packet.timestamp))
            # if t2-t0 > 0.01:
            #     import pstats
            #     ps = pstats.Stats(pr).sort_stats("cumulative")
            #     ps.print_stats()

    def _ffmpeg_decode_video(self, packet, data_out):
        stream = self._video_stream
        rgba_ptrs = (POINTER(c_uint8) * 4)()
        rgba_stride = (c_int * 4)()
        width = stream.codec_context.contents.width
        height = stream.codec_context.contents.height
        if stream.type != AVMEDIA_TYPE_VIDEO:
            raise FFmpegException('Trying to decode video on a non-video stream.')

        got_picture = c_int(0)
        bytes_used = avcodec.avcodec_decode_video2(
            stream.codec_context,
            stream.frame,
            byref(got_picture),
            byref(packet))
        if bytes_used < 0:
            raise FFmpegException('Error decoding a video packet.')
        if not got_picture:
            raise FFmpegException('No frame could be decompressed')

        avutil.av_image_fill_arrays(rgba_ptrs, rgba_stride, data_out,
                                    AV_PIX_FMT_RGBA, width, height, 1)

        self._img_convert_ctx = swscale.sws_getCachedContext(
            self._img_convert_ctx,
            width, height, stream.codec_context.contents.pix_fmt,
            width, height, AV_PIX_FMT_RGBA,
            SWS_FAST_BILINEAR, None, None, None)

        swscale.sws_scale(self._img_convert_ctx,
                          cast(stream.frame.contents.data,
                               POINTER(POINTER(c_uint8))),
                          stream.frame.contents.linesize,
                          0,
                          height,
                          rgba_ptrs,
                          rgba_stride)
        return bytes_used

    def get_next_video_timestamp(self):
        if not self.video_format:
            return

        if self._videoq:
            while True:
                # We skip video packets which are not video frames
                # This happens in mkv files for the first few frames.
                video_packet = self._videoq[0]
                if video_packet.image == 0:
                    self._decode_video_packet(video_packet)
                if video_packet.image is not None:
                    break
                self._get_video_packet()

            ts = video_packet.timestamp
        else:
            ts = None

        if _debug:
            print('Next video timestamp is', ts)
        return ts

    def get_next_video_frame(self, skip_empty_frame=True):
        if not self.video_format:
            return

        while True:
            # We skip video packets which are not video frames
            # This happens in mkv files for the first few frames.
            video_packet = self._get_video_packet()
            if video_packet.image == 0:
                self._decode_video_packet(video_packet)
            if video_packet.image is not None or not skip_empty_frame:
                break

        if _debug:
            print('Returning', video_packet)

        return video_packet.image

    def _get_start_time(self):
        def streams():
            format_context = self._file.context
            for idx in (self._video_stream_index, self._audio_stream_index):
                if idx is None:
                    continue
                stream = format_context.contents.streams[idx].contents
                yield stream

        def start_times(streams):
            yield 0
            for stream in streams:
                start = stream.start_time
                if start == AV_NOPTS_VALUE:
                    yield 0
                start_time = avutil.av_rescale_q(start,
                                                 stream.time_base,
                                                 AV_TIME_BASE_Q)
                start_time = timestamp_from_ffmpeg(start_time)
                yield start_time

        return max(start_times(streams()))

    @property
    def audio_format(self):
        return self._audio_format

    @audio_format.setter
    def audio_format(self, value):
        self._audio_format = value
        if value is None:
            self._audioq.clear()


ffmpeg_init()
if pyglet.options['debug_media']:
    _debug = True
else:
    _debug = False
    avutil.av_log_set_level(8)


#########################################
#   Decoder class:
#########################################

class FFmpegDecoder(MediaDecoder):

    def get_file_extensions(self):
        return '.mp3', '.ogg'

    def decode(self, file, filename, streaming=True):
        if streaming:
            return FFmpegSource(filename, file)
        else:
            return StaticSource(FFmpegSource(filename, file))


def get_decoders():
    return [FFmpegDecoder()]


def get_encoders():
    return []<|MERGE_RESOLUTION|>--- conflicted
+++ resolved
@@ -35,10 +35,7 @@
 
 """Use ffmpeg to decode audio and video media.
 """
-<<<<<<< HEAD
-=======
-
->>>>>>> ecad2e89
+
 from ctypes import (c_int, c_uint16, c_int32, c_int64, c_uint32, c_uint64,
                     c_uint8, c_uint, c_double, c_float, c_ubyte, c_size_t, c_char, c_char_p,
                     c_void_p, addressof, byref, cast, POINTER, CFUNCTYPE, Structure, Union,
@@ -452,7 +449,7 @@
 
 class FFmpegSource(StreamingSource):
     # Max increase/decrease of original sample size
-    _SAMPLE_CORRECTION_PERCENT_MAX = 10
+    SAMPLE_CORRECTION_PERCENT_MAX = 10
 
     def __init__(self, filename, file=None):
         self._packet = None
@@ -498,27 +495,12 @@
                     width=info.width,
                     height=info.height)
                 if info.sample_aspect_num != 0:
-<<<<<<< HEAD
                     self.video_format.sample_aspect = (float(info.sample_aspect_num) / info.sample_aspect_den)
                 self.video_format.frame_rate = (float(info.frame_rate_num) / info.frame_rate_den)
                 self._video_stream = stream
                 self._video_stream_index = i
 
             elif isinstance(info, StreamAudioInfo) and info.sample_bits in (8, 16) and self._audio_stream is None:
-=======
-                    self.video_format.sample_aspect = (
-                            float(info.sample_aspect_num) /
-                            info.sample_aspect_den)
-                self.video_format.frame_rate = (
-                        float(info.frame_rate_num) /
-                        info.frame_rate_den)
-                self._video_stream = stream
-                self._video_stream_index = i
-
-            elif (isinstance(info, StreamAudioInfo) and
-                  info.sample_bits in (8, 16) and
-                  self._audio_stream is None):
->>>>>>> ecad2e89
 
                 stream = ffmpeg_open_stream(self._file, i)
 
@@ -546,7 +528,6 @@
                 else:
                     raise FFmpegException('Audio format not supported.')
 
-<<<<<<< HEAD
                 self._audio_convert_ctx = swresample.swr_alloc_set_opts(None,
                                                                         channel_output,
                                                                         self._tgt_format, sample_rate,
@@ -556,17 +537,6 @@
                 if (not self._audio_convert_ctx or
                         swresample.swr_init(self._audio_convert_ctx) < 0):
                     swresample.swr_free(self._audio_convert_ctx)
-=======
-                self.audio_convert_ctx = swresample.swr_alloc_set_opts(None,
-                                                                       channel_output,
-                                                                       self.tgt_format, sample_rate,
-                                                                       channel_input, sample_format,
-                                                                       sample_rate,
-                                                                       0, None)
-                if (not self.audio_convert_ctx or
-                        swresample.swr_init(self.audio_convert_ctx) < 0):
-                    swresample.swr_free(self.audio_convert_ctx)
->>>>>>> ecad2e89
                     raise FFmpegException('Cannot create sample rate converter.')
 
         self._packet = ffmpeg_init_packet()
@@ -704,13 +674,8 @@
         "Fill up both Audio and Video queues if space is available in both"
         # We clear our flag.
         self._fillq_scheduled = False
-<<<<<<< HEAD
         while (len(self._audioq) < self._max_len_audioq and
                len(self._videoq) < self._max_len_videoq):
-=======
-        while (len(self.audioq) < self._max_len_audioq and
-               len(self.videoq) < self._max_len_videoq):
->>>>>>> ecad2e89
             if self._get_packet():
                 self._process_packet()
             else:
