# ----------------------------------------------------------------------------
# pyglet
# Copyright (c) 2006-2008 Alex Holkner
# Copyright (c) 2008-2020 pyglet contributors
# All rights reserved.
#
# Redistribution and use in source and binary forms, with or without
# modification, are permitted provided that the following conditions
# are met:
#
#  * Redistributions of source code must retain the above copyright
#    notice, this list of conditions and the following disclaimer.
#  * Redistributions in binary form must reproduce the above copyright
#    notice, this list of conditions and the following disclaimer in
#    the documentation and/or other materials provided with the
#    distribution.
#  * Neither the name of pyglet nor the names of its
#    contributors may be used to endorse or promote products
#    derived from this software without specific prior written
#    permission.
#
# THIS SOFTWARE IS PROVIDED BY THE COPYRIGHT HOLDERS AND CONTRIBUTORS
# "AS IS" AND ANY EXPRESS OR IMPLIED WARRANTIES, INCLUDING, BUT NOT
# LIMITED TO, THE IMPLIED WARRANTIES OF MERCHANTABILITY AND FITNESS
# FOR A PARTICULAR PURPOSE ARE DISCLAIMED. IN NO EVENT SHALL THE
# COPYRIGHT OWNER OR CONTRIBUTORS BE LIABLE FOR ANY DIRECT, INDIRECT,
# INCIDENTAL, SPECIAL, EXEMPLARY, OR CONSEQUENTIAL DAMAGES (INCLUDING,
# BUT NOT LIMITED TO, PROCUREMENT OF SUBSTITUTE GOODS OR SERVICES;
# LOSS OF USE, DATA, OR PROFITS; OR BUSINESS INTERRUPTION) HOWEVER
# CAUSED AND ON ANY THEORY OF LIABILITY, WHETHER IN CONTRACT, STRICT
# LIABILITY, OR TORT (INCLUDING NEGLIGENCE OR OTHERWISE) ARISING IN
# ANY WAY OUT OF THE USE OF THIS SOFTWARE, EVEN IF ADVISED OF THE
# POSSIBILITY OF SUCH DAMAGE.
# ----------------------------------------------------------------------------

"""pyglet is a cross-platform games and multimedia package.

Detailed documentation is available at http://www.pyglet.org
"""

import os
import sys

from typing import TYPE_CHECKING


if 'sphinx' in sys.modules:
    setattr(sys, 'is_pyglet_doc_run', True)
_is_pyglet_doc_run = hasattr(sys, "is_pyglet_doc_run") and sys.is_pyglet_doc_run


#: The release version of this pyglet installation.
#:
#: Valid only if pyglet was installed from a source or binary distribution
#: (i.e. not in a checked-out copy from SVN).
#:
#: Use setuptools if you need to check for a specific release version, e.g.::
#:
#:    >>> import pyglet
#:    >>> from pkg_resources import parse_version
#:    >>> parse_version(pyglet.version) >= parse_version('1.1')
#:    True
#:
version = '1.5.15'


if sys.version_info < (3, 6):
    raise Exception('pyglet %s requires Python 3.5 or newer.' % version)


# pyglet platform treats *BSD systems as Linux
compat_platform = sys.platform
if "bsd" in compat_platform:
    compat_platform = "linux-compat"

_enable_optimisations = not __debug__
if getattr(sys, 'frozen', None):
    _enable_optimisations = True

#: Global dict of pyglet options.  To change an option from its default, you
#: must import ``pyglet`` before any sub-packages.  For example::
#:
#:      import pyglet
#:      pyglet.options['debug_gl'] = False
#:
#: The default options can be overridden from the OS environment.  The
#: corresponding environment variable for each option key is prefaced by
#: ``PYGLET_``.  For example, in Bash you can set the ``debug_gl`` option with::
#:
#:      PYGLET_DEBUG_GL=True; export PYGLET_DEBUG_GL
#:
#: For options requiring a tuple of values, separate each value with a comma.
#:
#: The non-development options are:
#:
#: audio
#:     A sequence of the names of audio modules to attempt to load, in
#:     order of preference.  Valid driver names are:
#:
#:     * xaudio2, the Windows Xaudio2 audio module (Windows only)
#:     * directsound, the Windows DirectSound audio module (Windows only)
#:     * pulse, the PulseAudio module (Linux only)
#:     * openal, the OpenAL audio module
#:     * silent, no audio
#: debug_lib
#:     If True, prints the path of each dynamic library loaded.
#: debug_gl
#:     If True, all calls to OpenGL functions are checked afterwards for
#:     errors using ``glGetError``.  This will severely impact performance,
#:     but provides useful exceptions at the point of failure.  By default,
#:     this option is enabled if ``__debug__`` is (i.e., if Python was not run
#:     with the -O option).  It is disabled by default when pyglet is "frozen"
#:     within a py2exe or py2app library archive.
#: shadow_window
#:     By default, pyglet creates a hidden window with a GL context when
#:     pyglet.gl is imported.  This allows resources to be loaded before
#:     the application window is created, and permits GL objects to be
#:     shared between windows even after they've been closed.  You can
#:     disable the creation of the shadow window by setting this option to
#:     False.
#:
#:     Some OpenGL driver implementations may not support shared OpenGL
#:     contexts and may require disabling the shadow window (and all resources
#:     must be loaded after the window using them was created).  Recommended
#:     for advanced developers only.
#:
#:     .. versionadded:: 1.1
#: vsync
#:     If set, the `pyglet.window.Window.vsync` property is ignored, and
#:     this option overrides it (to either force vsync on or off).  If unset,
#:     or set to None, the `pyglet.window.Window.vsync` property behaves
#:     as documented.
#: xsync
#:     If set (the default), pyglet will attempt to synchronise the drawing of
#:     double-buffered windows to the border updates of the X11 window
#:     manager.  This improves the appearance of the window during resize
#:     operations.  This option only affects double-buffered windows on
#:     X11 servers supporting the Xsync extension with a window manager
#:     that implements the _NET_WM_SYNC_REQUEST protocol.
#:
#:     .. versionadded:: 1.1
#: search_local_libs
#:     If False, pyglet won't try to search for libraries in the script
#:     directory and its `lib` subdirectory. This is useful to load a local
#:     library instead of the system installed version. This option is set
#:     to True by default.
#:
#:     .. versionadded:: 1.2
#:
options = {
    'audio': ('xaudio2', 'directsound', 'openal', 'pulse', 'silent'),
    'debug_font': False,
    'debug_gl': not _enable_optimisations,
    'debug_gl_trace': False,
    'debug_gl_trace_args': False,
    'debug_graphics_batch': False,
    'debug_lib': False,
    'debug_media': False,
    'debug_texture': False,
    'debug_trace': False,
    'debug_trace_args': False,
    'debug_trace_depth': 1,
    'debug_trace_flush': True,
    'debug_win32': False,
    'debug_x11': False,
    'graphics_vbo': True,
    'shadow_window': True,
    'vsync': None,
    'xsync': True,
    'xlib_fullscreen_override_redirect': False,
    'darwin_cocoa': True,
    'search_local_libs': True,
<<<<<<< HEAD
    'advanced_font_features': False,
=======
    'headless': False,
    'headless_device': 0,
>>>>>>> 03eeadbb
}

_option_types = {
    'audio': tuple,
    'debug_font': bool,
    'debug_gl': bool,
    'debug_gl_trace': bool,
    'debug_gl_trace_args': bool,
    'debug_graphics_batch': bool,
    'debug_lib': bool,
    'debug_media': bool,
    'debug_texture': bool,
    'debug_trace': bool,
    'debug_trace_args': bool,
    'debug_trace_depth': int,
    'debug_trace_flush': bool,
    'debug_win32': bool,
    'debug_x11': bool,
    'graphics_vbo': bool,
    'shadow_window': bool,
    'vsync': bool,
    'xsync': bool,
    'xlib_fullscreen_override_redirect': bool,
<<<<<<< HEAD
    'advanced_font_features': bool,
=======
    'headless': bool,
    'headless_device': int
>>>>>>> 03eeadbb
}


def _read_environment():
    """Read defaults for options from environment"""
    for key in options:
        env = 'PYGLET_%s' % key.upper()
        try:
            value = os.environ[env]
            if _option_types[key] is tuple:
                options[key] = value.split(',')
            elif _option_types[key] is bool:
                options[key] = value in ('true', 'TRUE', 'True', '1')
            elif _option_types[key] is int:
                options[key] = int(value)
        except KeyError:
            pass


_read_environment()

if compat_platform == 'cygwin':
    # This hack pretends that the posix-like ctypes provides windows
    # functionality.  COM does not work with this hack, so there is no
    # DirectSound support.
    import ctypes

    ctypes.windll = ctypes.cdll
    ctypes.oledll = ctypes.cdll
    ctypes.WINFUNCTYPE = ctypes.CFUNCTYPE
    ctypes.HRESULT = ctypes.c_long

# Call tracing
# ------------

_trace_filename_abbreviations = {}


def _trace_repr(value, size=40):
    value = repr(value)
    if len(value) > size:
        value = value[:size // 2 - 2] + '...' + value[-size // 2 - 1:]
    return value


def _trace_frame(thread, frame, indent):
    from pyglet import lib
    if frame.f_code is lib._TraceFunction.__call__.__code__:
        is_ctypes = True
        func = frame.f_locals['self']._func
        name = func.__name__
        location = '[ctypes]'
    else:
        is_ctypes = False
        code = frame.f_code
        name = code.co_name
        path = code.co_filename
        line = code.co_firstlineno

        try:
            filename = _trace_filename_abbreviations[path]
        except KeyError:
            # Trim path down
            dir = ''
            path, filename = os.path.split(path)
            while len(dir + filename) < 30:
                filename = os.path.join(dir, filename)
                path, dir = os.path.split(path)
                if not dir:
                    filename = os.path.join('', filename)
                    break
            else:
                filename = os.path.join('...', filename)
            _trace_filename_abbreviations[path] = filename

        location = '(%s:%d)' % (filename, line)

    if indent:
        name = 'Called from %s' % name
    print('[%d] %s%s %s' % (thread, indent, name, location))

    if _trace_args:
        if is_ctypes:
            args = [_trace_repr(arg) for arg in frame.f_locals['args']]
            print('  %sargs=(%s)' % (indent, ', '.join(args)))
        else:
            for argname in code.co_varnames[:code.co_argcount]:
                try:
                    argvalue = _trace_repr(frame.f_locals[argname])
                    print('  %s%s=%s' % (indent, argname, argvalue))
                except:
                    pass

    if _trace_flush:
        sys.stdout.flush()


def _thread_trace_func(thread):
    def _trace_func(frame, event, arg):
        if event == 'call':
            indent = ''
            for i in range(_trace_depth):
                _trace_frame(thread, frame, indent)
                indent += '  '
                frame = frame.f_back
                if not frame:
                    break

        elif event == 'exception':
            (exception, value, traceback) = arg
            print('First chance exception raised:', repr(exception))

    return _trace_func


def _install_trace():
    global _trace_thread_count
    sys.setprofile(_thread_trace_func(_trace_thread_count))
    _trace_thread_count += 1


_trace_thread_count = 0
_trace_args = options['debug_trace_args']
_trace_depth = options['debug_trace_depth']
_trace_flush = options['debug_trace_flush']
if options['debug_trace']:
    _install_trace()


# Lazy loading
# ------------

class _ModuleProxy:
    _module = None

    def __init__(self, name):
        self.__dict__['_module_name'] = name

    def __getattr__(self, name):
        try:
            return getattr(self._module, name)
        except AttributeError:
            if self._module is not None:
                raise

            import_name = 'pyglet.%s' % self._module_name
            __import__(import_name)
            module = sys.modules[import_name]
            object.__setattr__(self, '_module', module)
            globals()[self._module_name] = module
            return getattr(module, name)

    def __setattr__(self, name, value):
        try:
            setattr(self._module, name, value)
        except AttributeError:
            if self._module is not None:
                raise

            import_name = 'pyglet.%s' % self._module_name
            __import__(import_name)
            module = sys.modules[import_name]
            object.__setattr__(self, '_module', module)
            globals()[self._module_name] = module
            setattr(module, name, value)


# Lazily load all modules, except if performing
# type checking or code inspection.
if TYPE_CHECKING:
    from . import app
    from . import canvas
    from . import clock
    from . import com
    from . import event
    from . import font
    from . import gl
    from . import graphics
    from . import gui
    from . import input
    from . import image
    from . import lib
    from . import math
    from . import media
    from . import model
    from . import resource
    from . import sprite
    from . import shapes
    from . import text
    from . import window
else:
    app = _ModuleProxy('app')
    canvas = _ModuleProxy('canvas')
    clock = _ModuleProxy('clock')
    com = _ModuleProxy('com')
    event = _ModuleProxy('event')
    font = _ModuleProxy('font')
    gl = _ModuleProxy('gl')
    graphics = _ModuleProxy('graphics')
    gui = _ModuleProxy('gui')
    image = _ModuleProxy('image')
    input = _ModuleProxy('input')
    lib = _ModuleProxy('lib')
    math = _ModuleProxy('math')
    media = _ModuleProxy('media')
    model = _ModuleProxy('model')
    resource = _ModuleProxy('resource')
    sprite = _ModuleProxy('sprite')
    shapes = _ModuleProxy('shapes')
    text = _ModuleProxy('text')
    window = _ModuleProxy('window')<|MERGE_RESOLUTION|>--- conflicted
+++ resolved
@@ -170,12 +170,9 @@
     'xlib_fullscreen_override_redirect': False,
     'darwin_cocoa': True,
     'search_local_libs': True,
-<<<<<<< HEAD
     'advanced_font_features': False,
-=======
     'headless': False,
     'headless_device': 0,
->>>>>>> 03eeadbb
 }
 
 _option_types = {
@@ -199,12 +196,9 @@
     'vsync': bool,
     'xsync': bool,
     'xlib_fullscreen_override_redirect': bool,
-<<<<<<< HEAD
     'advanced_font_features': bool,
-=======
     'headless': bool,
     'headless_device': int
->>>>>>> 03eeadbb
 }
 
 
