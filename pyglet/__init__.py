--- conflicted
+++ resolved
@@ -344,33 +344,10 @@
     from . import text
     from . import window
 else:
-<<<<<<< HEAD
-    app = _ModuleProxy('app')
-    clock = _ModuleProxy('clock')
-    customtypes = _ModuleProxy('customtypes')
-    display = _ModuleProxy('display')
-    event = _ModuleProxy('event')
-    font = _ModuleProxy('font')
-    gl = _ModuleProxy('gl')
-    graphics = _ModuleProxy('graphics')
-    gui = _ModuleProxy('gui')
-    image = _ModuleProxy('image')
-    input = _ModuleProxy('input')
-    lib = _ModuleProxy('lib')
-    math = _ModuleProxy('math')
-    media = _ModuleProxy('media')
-    model = _ModuleProxy('model')
-    resource = _ModuleProxy('resource')
-    sprite = _ModuleProxy('sprite')
-    shapes = _ModuleProxy('shapes')
-    text = _ModuleProxy('text')
-    window = _ModuleProxy('window')
-
-=======
     app = _ModuleProxy('app')  # type: ignore
-    canvas = _ModuleProxy('canvas')  # type: ignore
     clock = _ModuleProxy('clock')  # type: ignore
     customtypes = _ModuleProxy('customtypes')  # type: ignore
+    display = _ModuleProxy('display')
     event = _ModuleProxy('event')  # type: ignore
     font = _ModuleProxy('font')  # type: ignore
     gl = _ModuleProxy('gl')  # type: ignore
@@ -387,7 +364,6 @@
     shapes = _ModuleProxy('shapes')  # type: ignore
     text = _ModuleProxy('text')  # type: ignore
     window = _ModuleProxy('window')  # type: ignore
->>>>>>> f714f222
 
 # Call after creating proxies:
 if options['debug_trace']:
