--- conflicted
+++ resolved
@@ -9,17 +9,14 @@
 import warnings
 import operator
 
-<<<<<<< HEAD
+from typing import TYPE_CHECKING
+
 from pyglet.math import Vec2
-=======
-from typing import TYPE_CHECKING
-
->>>>>>> b056ea06
 from pyglet.event import EventDispatcher
 
 if TYPE_CHECKING:
     from pyglet.window import BaseWindow
-    from pyglet.canvas.base import Display
+    from pyglet.display.base import Display
     from pyglet.input.controller import Relation
 
 _is_pyglet_doc_run = hasattr(sys, "is_pyglet_doc_run") and sys.is_pyglet_doc_run
@@ -45,24 +42,10 @@
 
 
 class Device:
-<<<<<<< HEAD
-    """Input device.
-
-    :Ivariables:
-        display : `pyglet.display.Display`
-            Display this device is connected to.
-        name : str
-            Name of the device, as described by the device firmware.
-        manufacturer : str
-            Name of the device manufacturer, or ``None`` if the information is
-            not available.
-    """
-=======
     """Low level input device."""
 
     def __init__(self, display: Display, name: str) -> None:
         """Create a Device to receive input from.
->>>>>>> b056ea06
 
         Args:
             display:
@@ -522,60 +505,6 @@
     inputs are normalized to the range [-1.0, 1.0], and triggers are normalized
     to the range [0.0, 1.0]. All other inputs are digital.
 
-<<<<<<< HEAD
-    def __init__(self, device, mapping):
-        """High-level interface for Game Controllers.
-
-        Unlike Joysticks, Controllers have a strictly defined set of inputs
-        that matches the layout of popular home video game console Controllers.
-        This includes a variety of face and shoulder buttons, analog sticks and
-        triggers, a directional pad, and optional rumble (force feedback)
-        effects.
-
-        To use a Controller, you must first call `open`. Controllers will then
-        dispatch a variety of events whenever the inputs change. They can also
-        be polled at any time to find the current value of any inputs. Analog
-        sticks are normalized to the range [-1.0, 1.0], and triggers are
-        normalized to the range [0.0, 1.0].
-
-        :note: A running application event loop is required
-
-        The following event types are dispatched:
-            `on_button_press`
-            `on_button_release`
-            `on_stick_motion`
-            `on_dpad_motion`
-            `on_trigger_motion`
-
-        The device name can be queried to get the name of the joystick.
-
-        :Ivariables:
-            `device` : `Device`
-                The underlying device used by this joystick interface.
-            `name` : str
-                The name of the Controller as reported by the OS.
-            `guid` : str
-                The unique device identification string, in SDL2 format.
-            `a` : bool
-            `b` : bool
-            `x` : bool
-            `x` : bool
-            `back` : bool
-            `start` : bool
-            `guide` : bool
-            `leftshoulder` : bool
-            `rightshoulder` : bool
-            `leftstick` : bool
-            `rightstick` : bool
-            `leftx` : float
-            `lefty` : float
-            `rightx` : float
-            `righty` : float
-            `lefttrigger` : float
-            `righttrigger` : float
-            `dpadx`: float
-            `dpady`: float
-=======
     Note: A running application event loop is required
 
     The following event types are dispatched:
@@ -589,7 +518,6 @@
 
     def __init__(self, device: Device, mapping: dict):
         """Create a Controller instace mapped to a Device.
->>>>>>> b056ea06
 
         .. versionadded:: 2.0
         """
@@ -598,15 +526,10 @@
         self.device: Device = device
         self._mapping = mapping
 
-<<<<<<< HEAD
-        self.name = mapping.get('name')
-        self.guid = mapping.get('guid')
-=======
         #: The logical device name
         self.name: str = mapping.get('name')
         #: The unique guid for this Device
         self.guid: str = mapping.get('guid')
->>>>>>> b056ea06
 
         self.a: bool = False
         self.b: bool = False
@@ -619,7 +542,6 @@
         self.rightshoulder: bool = False
         self.leftstick: bool = False          # stick press button
         self.rightstick: bool = False         # stick press button
-<<<<<<< HEAD
 
         self.lefttrigger: float = 0.0
         self.righttrigger: float = 0.0
@@ -629,19 +551,6 @@
         self.righty: float = 0.0
         self.dpadx: float = 0.0
         self.dpady: float = 0.0
-=======
-        self.lefttrigger: float = 0
-        self.righttrigger: float = 0
-        self.leftx: float = 0
-        self.lefty: float = 0
-        self.rightx: float = 0
-        self.righty: float = 0
-        self.dpup: bool = False
-        self.dpdown: bool = False
-        self.dpleft: bool = False
-        self.dpright: bool = False
-
->>>>>>> b056ea06
         # Default signs if bound to axis:
         self._dpup_sign = Sign.POSITIVE
         self._dpdown_sign = Sign.NEGATIVE
@@ -712,12 +621,7 @@
                 setattr(self, axis_name, normalized_value)
                 self.dispatch_event('on_stick_motion', self, "rightstick", Vec2(self.rightx, -self.righty))
 
-<<<<<<< HEAD
-    def _bind_button_control(self, relation, control, button_name):
-
-=======
     def _bind_button_control(self, relation: Relation, control: Button, button_name: str) -> None:
->>>>>>> b056ea06
         if button_name in ("dpleft", "dpright", "dpup", "dpdown"):
             defaults = {'dpleft': ('dpadx', -1.0), 'dpright': ('dpadx', 1.0),
                         'dpdown': ('dpady', -1.0), 'dpup': ('dpady', 1.0)}
@@ -849,11 +753,7 @@
 
     # Events
 
-<<<<<<< HEAD
-    def on_stick_motion(self, controller, stick, vector):
-=======
-    def on_stick_motion(self, controller: Controller, stick: str, xvalue: float, yvalue: float):
->>>>>>> b056ea06
+    def on_stick_motion(self, controller: Controller, stick: str, vector: Vec2):
         """The value of a controller analogue stick changed.
 
         Args:
@@ -861,41 +761,20 @@
                 The controller whose analogue stick changed.
             stick:
                 The name of the stick that changed.
-<<<<<<< HEAD
-            `vector` : Vec2
+            vector:
                 A 2D vector representing the stick position.
                 Each individual axis will be normalized from [-1, 1],
         """
 
-    def on_dpad_motion(self, controller, vector):
-=======
-            xvalue:
-                The current X axis value, normalized to [-1, 1].
-            yvalue:
-                The current Y axis value, normalized to [-1, 1].
-        """
-
-    def on_dpad_motion(self, controller: Controller, dpleft: bool, dpright: bool, dpup: bool, dpdown: bool):
->>>>>>> b056ea06
+    def on_dpad_motion(self, controller: Controller, vector: Vec2):
         """The direction pad of the controller changed.
 
         Args:
             controller:
                 The controller whose hat control changed.
-<<<<<<< HEAD
-            `vector` : Vec2
+            vector:
                 A 2D vector, representing the dpad position.
                 Each individual axis will be one of [-1, 0, 1].
-=======
-            dpleft:
-                True if left is pressed on the directional pad.
-            dpright:
-                True if right is pressed on the directional pad.
-            dpup:
-                True if up is pressed on the directional pad.
-            dpdown:
-                True if down is pressed on the directional pad.
->>>>>>> b056ea06
         """
 
     def on_trigger_motion(self, controller: Controller, trigger: str, value: float):
@@ -906,11 +785,7 @@
                 The controller whose analogue stick changed.
             trigger:
                 The name of the trigger that changed.
-<<<<<<< HEAD
-            `value` : float
-=======
             value:
->>>>>>> b056ea06
                 The current value of the trigger, normalized to [0, 1].
         """
 
