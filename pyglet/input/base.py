--- conflicted
+++ resolved
@@ -583,7 +583,6 @@
         self.name = mapping.get('name')
         self.guid = mapping.get('guid')
 
-<<<<<<< HEAD
         self.a: bool = False
         self.b: bool = False
         self.x: bool = False
@@ -604,34 +603,11 @@
         self.righty: float = 0.0
         self.dpadx: float = 0.0
         self.dpady: float = 0.0
-=======
-        self.a = False
-        self.b = False
-        self.x = False
-        self.y = False
-        self.back = False
-        self.start = False
-        self.guide = False
-        self.leftshoulder = False
-        self.rightshoulder = False
-        self.leftstick = False          # stick press button
-        self.rightstick = False         # stick press button
-        self.lefttrigger = 0
-        self.righttrigger = 0
-        self.leftx = 0
-        self.lefty = 0
-        self.rightx = 0
-        self.righty = 0
-        self.dpup = False
-        self.dpdown = False
-        self.dpleft = False
-        self.dpright = False
         # Default signs if bound to axis:
         self._dpup_sign = Sign.POSITIVE
         self._dpdown_sign = Sign.NEGATIVE
         self._dpleft_sign = Sign.NEGATIVE
         self._dpright_sign = Sign.POSITIVE
->>>>>>> 0a8192d5
 
         self._button_controls = []
         self._axis_controls = []
@@ -649,58 +625,64 @@
         tscale = 1.0 / (control.max - control.min)
         scale = 2.0 / (control.max - control.min)
         bias = -1.0 - control.min * scale
-<<<<<<< HEAD
-        sign = 1.0
-=======
->>>>>>> 0a8192d5
         if control.inverted:
             scale = -scale
             bias = -bias
-
-<<<<<<< HEAD
-        dpad_defaults = {'dpup': Sign.POSITIVE, 'dpdown': Sign.NEGATIVE,
-                         'dpleft': Sign.NEGATIVE, 'dpright': Sign.POSITIVE}
-
-        if relation.sign not in (Sign.DEFAULT, dpad_defaults.get(axis_name)):
-            sign = -1.0
-=======
+    def _bind_axis_control(self, relation, control, axis_name):
+        if not (control.min or control.max):
+            warnings.warn(f"Control('{control.name}') min & max values are both 0. Skipping.")
+            return
+
+        tscale = 1.0 / (control.max - control.min)
+        scale = 2.0 / (control.max - control.min)
+        bias = -1.0 - control.min * scale
+        sign = 1.0
+        if control.inverted:
+            scale = -scale
+            bias = -bias
+
         # Track if any axis are reversed in the mappings
         if relation.sign in (Sign.POSITIVE, Sign.NEGATIVE):
             setattr(self, f"_{axis_name}_sign", relation.sign)
 
         # Analog to digital comparison operators and actuation limits
         dpad_comparison_map = {Sign.NEGATIVE: (operator.lt, -0.1), Sign.POSITIVE: (operator.gt, 0.1)}
->>>>>>> 0a8192d5
 
         if axis_name in ("dpup", "dpdown"):
             @control.event
             def on_change(value):
-<<<<<<< HEAD
-                self.dpady = round(value * scale * sign + bias)     # normalized
-                self.dispatch_event('on_dpad_motion', self, Vec2(self.dpadx, self.dpady))
-=======
                 normalized_value = value * scale + bias
                 compare, limit = dpad_comparison_map[self._dpup_sign]
                 setattr(self, 'dpup', compare(normalized_value, limit))
                 compare, limit = dpad_comparison_map[self._dpdown_sign]
                 setattr(self, 'dpdown', compare(normalized_value, limit))
                 self.dispatch_event('on_dpad_motion', self, self.dpleft, self.dpright, self.dpup, self.dpdown)
->>>>>>> 0a8192d5
+        dpad_defaults = {'dpup': Sign.POSITIVE, 'dpdown': Sign.NEGATIVE,
+                         'dpleft': Sign.NEGATIVE, 'dpright': Sign.POSITIVE}
+
+        if relation.sign not in (Sign.DEFAULT, dpad_defaults.get(axis_name)):
+            sign = -1.0
+
+        if axis_name in ("dpup", "dpdown"):
+            @control.event
+            def on_change(value):
+                self.dpady = round(value * scale * sign + bias)     # normalized
+                self.dispatch_event('on_dpad_motion', self, Vec2(self.dpadx, self.dpady))
 
         elif axis_name in ("dpleft", "dpright"):
             @control.event
             def on_change(value):
-<<<<<<< HEAD
-                self.dpadx = round(value * scale * sign + bias)     # normalized
-                self.dispatch_event('on_dpad_motion', self, Vec2(self.dpadx, self.dpady))
-=======
                 normalized_value = value * scale + bias
                 compare, limit = dpad_comparison_map[self._dpleft_sign]
                 setattr(self, 'dpleft', compare(normalized_value, limit))
                 compare, limit = dpad_comparison_map[self._dpright_sign]
                 setattr(self, 'dpright', compare(normalized_value, limit))
                 self.dispatch_event('on_dpad_motion', self, self.dpleft, self.dpright, self.dpup, self.dpdown)
->>>>>>> 0a8192d5
+        elif axis_name in ("dpleft", "dpright"):
+            @control.event
+            def on_change(value):
+                self.dpadx = round(value * scale * sign + bias)     # normalized
+                self.dispatch_event('on_dpad_motion', self, Vec2(self.dpadx, self.dpady))
 
         elif axis_name in ("lefttrigger", "righttrigger"):
             @control.event
@@ -712,19 +694,23 @@
         elif axis_name in ("leftx", "lefty"):
             @control.event
             def on_change(value):
-<<<<<<< HEAD
+                setattr(self, axis_name, value * scale + bias)  # normalized value
+                self.dispatch_event('on_stick_motion', self, "leftstick", self.leftx, -self.lefty)
+        elif axis_name in ("leftx", "lefty"):
+            @control.event
+            def on_change(value):
                 normalized_value = value * scale + bias
                 setattr(self, axis_name, normalized_value)
                 self.dispatch_event('on_stick_motion', self, "leftstick", Vec2(self.leftx, -self.lefty))
-=======
+
+        elif axis_name in ("rightx", "righty"):
+            @control.event
+            def on_change(value):
                 setattr(self, axis_name, value * scale + bias)  # normalized value
-                self.dispatch_event('on_stick_motion', self, "leftstick", self.leftx, -self.lefty)
->>>>>>> 0a8192d5
-
+                self.dispatch_event('on_stick_motion', self, "rightstick", self.rightx, -self.righty)
         elif axis_name in ("rightx", "righty"):
             @control.event
             def on_change(value):
-<<<<<<< HEAD
                 normalized_value = value * scale + bias
                 setattr(self, axis_name, normalized_value)
                 self.dispatch_event('on_stick_motion', self, "rightstick", Vec2(self.rightx, -self.righty))
@@ -740,17 +726,6 @@
                 target, bias = defaults[button_name]
                 setattr(self, target, bias * value)
                 self.dispatch_event('on_dpad_motion', self, Vec2(self.dpadx, self.dpady))
-=======
-                setattr(self, axis_name, value * scale + bias)  # normalized value
-                self.dispatch_event('on_stick_motion', self, "rightstick", self.rightx, -self.righty)
-
-    def _bind_button_control(self, relation, control, button_name):
-        if button_name in ("dpleft", "dpright", "dpup", "dpdown"):
-            @control.event
-            def on_change(value):
-                setattr(self, button_name, value)
-                self.dispatch_event('on_dpad_motion', self, self.dpleft, self.dpright, self.dpup, self.dpdown)
->>>>>>> 0a8192d5
         else:
             @control.event
             def on_change(value):
@@ -769,7 +744,6 @@
         @control.event
         def on_change(value):
             if value & 0xffff == 0xffff:
-<<<<<<< HEAD
                 self.dpadx = self.dpady = 0.0
             else:
                 if control.max > 8:  # DirectInput: scale value
@@ -787,27 +761,6 @@
                 }.get(value, (0.0, 0.0))    # out of range
 
             self.dispatch_event('on_dpad_motion', self, Vec2(self.dpadx, self.dpady))
-=======
-                self.dpleft = self.dpright = self.dpup = self.dpdown = False
-            else:
-                if control.max > 8:  # DirectInput: scale value
-                    value //= 0xfff
-                if 0 <= value < 8:
-                    self.dpleft, self.dpright, self.dpup, self.dpdown = (
-                        (False, False, True,  False),
-                        (False, True,  True,  False),
-                        (False, True,  False, False),
-                        (False, True,  False, True),
-                        (False, False, False, True),
-                        (True,  False, False, True),
-                        (True,  False, False, False),
-                        (True,  False, True,  False))[value]
-                else:
-                    # Out of range
-                    self.dpleft = self.dpright = self.dpup = self.dpdown = False
-
-            self.dispatch_event('on_dpad_motion', self, self.dpleft, self.dpright, self.dpup, self.dpdown)
->>>>>>> 0a8192d5
 
     def _initialize_controls(self):
         """Initialize and bind the Device Controls
