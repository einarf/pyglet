--- conflicted
+++ resolved
@@ -33,31 +33,14 @@
 # POSSIBILITY OF SUCH DAMAGE.
 # ----------------------------------------------------------------------------
 
-# Uses the HID API introduced in Mac OS X version 10.5
-# http://developer.apple.com/library/mac/#technotes/tn2007/tn2187.html
-
 import sys
-__LP64__ = (sys.maxsize > 2**32)
-
-from pyglet.libs.darwin.cocoapy import CFSTR, CFIndex, CFTypeID, \
-    kCFRunLoopDefaultMode, CFAllocatorRef, known_cftypes, cf, \
-    cfset_to_set, cftype_to_value, cfarray_to_list
-
-<<<<<<< HEAD
-from ctypes import *
-from ctypes import util
+
+from ctypes import CFUNCTYPE, byref, c_void_p, c_int, c_ubyte, c_bool, c_uint32, c_uint64
 
 from .base import Device, Control, AbsoluteAxis, RelativeAxis, Button
 from .base import Joystick, GameController, AppleRemote
 from .base import DeviceExclusiveException
 from .gamecontroller import is_game_controller
-
-
-# Load iokit framework
-iokit = cdll.LoadLibrary(util.find_library('IOKit'))
-=======
-from ctypes import CFUNCTYPE, byref, c_void_p, c_int, c_ubyte, c_bool, c_uint32, c_uint64
-
 from .base import Device, AbsoluteAxis, RelativeAxis, Button
 from .base import Joystick, AppleRemote
 
@@ -72,7 +55,6 @@
 # Uses the HID API introduced in Mac OS X version 10.5
 # http://developer.apple.com/library/mac/#technotes/tn2007/tn2187.html
 iokit = load_library(framework='IOKit')
->>>>>>> 77408b2b
 
 # IOKit constants from
 # /System/Library/Frameworks/IOKit.framework/Headers/hid/IOHIDKeys.h
@@ -698,6 +680,7 @@
 def get_devices(display=None):
     return [PygletDevice(display, device, _manager) for device in _manager.devices]
 
+
 def get_joysticks(display=None):
     return [Joystick(PygletDevice(display, device, _manager)) for device in _manager.devices
             if device.is_joystick() or device.is_gamepad() or device.is_multi_axis()]
