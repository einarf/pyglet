"""Manage related vertex attributes within a single vertex domain.

A vertex "domain" consists of a set of attribute descriptions that together
describe the layout of one or more vertex buffers which are used together to
specify the vertices in a primitive.  Additionally, the domain manages the
buffers used to store the data and will resize them as necessary to accommodate
new vertices.

Domains can optionally be indexed, in which case they also manage a buffer
containing vertex indices.  This buffer is grown separately and has no size
relation to the attribute buffers.

Applications can create vertices (and optionally, indices) within a domain
with the :py:meth:`VertexDomain.create` method.  This returns a
:py:class:`VertexList` representing the list of vertices created.  The vertex
attribute data within the group can be modified, and the changes will be made
to the underlying buffers automatically.

The entire domain can be efficiently drawn in one step with the
:py:meth:`VertexDomain.draw` method, assuming all the vertices comprise
primitives of the same OpenGL primitive mode.
"""
from __future__ import annotations

import ctypes
from typing import TYPE_CHECKING, Any, NoReturn, Sequence, Type

from _ctypes import Array, _Pointer, _SimpleCData

from pyglet.gl.gl import (
    GL_BYTE,
    GL_DOUBLE,
    GL_FLOAT,
    GL_INT,
    GL_SHORT,
    GL_UNSIGNED_BYTE,
    GL_UNSIGNED_INT,
    GL_UNSIGNED_SHORT,
    GLint,
    GLintptr,
    GLsizei,
    GLvoid,
    glDrawArrays,
    glDrawArraysInstanced,
    glDrawElements,
    glDrawElementsInstanced,
    glMultiDrawArrays,
    glMultiDrawElements,
)
from pyglet.graphics import allocation, shader, vertexarray
<<<<<<< HEAD
from pyglet.graphics.vertexbuffer import BufferObject, AttributeBufferObject, PersistentBufferObject
=======
from pyglet.graphics.vertexbuffer import AttributeBufferObject, BufferObject

CTypesDataType = Type[_SimpleCData]
CTypesPointer = _Pointer

if TYPE_CHECKING:
    from pyglet.graphics.allocation import Allocator
    from pyglet.graphics.shader import Attribute, ShaderProgram
    from pyglet.graphics.vertexarray import VertexArray
>>>>>>> 534ab628


def _nearest_pow2(v: int) -> int:
    # From http://graphics.stanford.edu/~seander/bithacks.html#RoundUpPowerOf2
    # Credit: Sean Anderson
    v -= 1
    v |= v >> 1
    v |= v >> 2
    v |= v >> 4
    v |= v >> 8
    v |= v >> 16
    return v + 1


_c_types = {
    GL_BYTE: ctypes.c_byte,
    GL_UNSIGNED_BYTE: ctypes.c_ubyte,
    GL_SHORT: ctypes.c_short,
    GL_UNSIGNED_SHORT: ctypes.c_ushort,
    GL_INT: ctypes.c_int,
    GL_UNSIGNED_INT: ctypes.c_uint,
    GL_FLOAT: ctypes.c_float,
    GL_DOUBLE: ctypes.c_double,
}

_gl_types = {
    'b': GL_BYTE,
    'B': GL_UNSIGNED_BYTE,
    's': GL_SHORT,
    'S': GL_UNSIGNED_SHORT,
    'i': GL_INT,
    'I': GL_UNSIGNED_INT,
    'f': GL_FLOAT,
    'd': GL_DOUBLE,
}


def _make_attribute_property(name: str) -> property:
    def _attribute_getter(self: VertexList) -> Array[float | int]:
        attribute = self.domain.attribute_names[name]
        region = attribute.buffer.get_region(self.start, self.count)
        attribute.buffer.invalidate_region(self.start, self.count)
        return region

    def _attribute_setter(self: VertexList, data: Any) -> None:
        attribute = self.domain.attribute_names[name]
        attribute.buffer.set_region(self.start, self.count, data)

    return property(_attribute_getter, _attribute_setter)


<<<<<<< HEAD
=======
class VertexList:
    """A list of vertices within a :py:class:`VertexDomain`.

    Use :py:meth:`VertexDomain.create` to construct this list.
    """
    count: int
    start: int
    domain: VertexDomain | InstancedVertexDomain
    indexed: bool = False
    instanced: bool = False

    def __init__(self, domain: VertexDomain, start: int, count: int) -> None:  # noqa: D107
        self.domain = domain
        self.start = start
        self.count = count

    def draw(self, mode: int) -> None:
        """Draw this vertex list in the given OpenGL mode.

        Args:
            mode:
                OpenGL drawing mode, e.g. ``GL_POINTS``, ``GL_LINES``, etc.
        """
        self.domain.draw_subset(mode, self)

    def resize(self, count: int, index_count: int | None = None) -> None:  # noqa: ARG002
        """Resize this group.

        Args:
            count:
                New number of vertices in the list.
            index_count:
                Ignored for non indexed VertexDomains

        """
        new_start = self.domain.safe_realloc(self.start, self.count, count)
        if new_start != self.start:
            # Copy contents to new location
            for attribute in self.domain.attribute_names.values():
                old_data = attribute.get_region(attribute.buffer, self.start, self.count)
                attribute.set_region(attribute.buffer, new_start, self.count, old_data)
        self.start = new_start
        self.count = count

    def delete(self) -> None:
        """Delete this group."""
        self.domain.allocator.dealloc(self.start, self.count)

    def set_instance_source(self, domain: InstancedVertexDomain, instance_attributes: Sequence[str]) -> None:
        assert self.instanced is False, "Vertex list is already an instance."
        assert list(domain.attribute_names.keys()) == list(self.domain.attribute_names.keys()), \
            'Domain attributes must match.'

        new_start = domain.safe_alloc(self.count)
        for key, old_attribute in self.domain.attribute_names.items():
            new_attribute = domain.attribute_names[key]
            old_data = old_attribute.buffer.get_region(self.start, self.count)
            if key in instance_attributes:
                count = 1
                old_data = old_data[:new_attribute.count]
            else:
                count = self.count
            new_attribute.buffer.set_region(new_start, count, old_data)

        self.domain.allocator.dealloc(self.start, self.count)
        self.domain = domain
        self.start = new_start
        self.instanced = True

    def migrate(self, domain: VertexDomain | InstancedVertexDomain) -> None:
        """Move this group from its current domain and add to the specified one.

        Attributes on domains must match.
        (In practice, used to change parent state of some vertices).

        Args:
            domain:
                Domain to migrate this vertex list to.

        """
        assert list(domain.attribute_names.keys()) == list(self.domain.attribute_names.keys()), \
            'Domain attributes must match.'

        new_start = domain.safe_alloc(self.count)
        for key, old_attribute in self.domain.attribute_names.items():
            new_attribute = domain.attribute_names[key]
            old_data = old_attribute.buffer.get_region(self.start, self.count)
            new_attribute.buffer.set_region(new_start, self.count, old_data)

        self.domain.allocator.dealloc(self.start, self.count)
        self.domain = domain
        self.start = new_start

    def set_attribute_data(self, name: str, data: Any) -> None:
        attribute = self.domain.attribute_names[name]
        if attribute.instance:
            count = 1
        else:
            count = self.count

        array_start = attribute.count * self.start
        array_end = attribute.count * count + array_start
        try:
            attribute.buffer.data[array_start:array_end] = data
            attribute.buffer.invalidate_region(self.start, count)
        except ValueError:
            msg = f"Invalid data size for '{name}'. Expected {array_end - array_start}, got {len(data)}."
            raise ValueError(msg) from None

    def add_instance(self, **kwargs: Any) -> VertexInstance:
        assert self.instanced
        self.domain._instances += 1  # noqa: SLF001

        instance_id = self.domain._instances  # noqa: SLF001

        start = self.domain.safe_alloc_instance(3)

        for buffer, attributes in self.domain.buffer_attributes:
            for attribute in attributes:
                if attribute.instance:
                    assert attribute.name in kwargs, (f"{attribute.name} is defined as an instance attribute, "
                                                      f"keyword argument not found.")
                    attribute.set_region(attribute.buffer, instance_id - 1, 1, kwargs[attribute.name])

        return self.domain._vertexinstance_class(self, instance_id, start)  # noqa: SLF001

    def delete_instance(self, instance: VertexInstance) -> None:
        assert self.instanced
        if instance.id != self.domain._instances:  # noqa: SLF001
            msg = "Only the last instance added can be removed."
            raise Exception(msg)

        self.domain._instances -= 1  # noqa: SLF001

        self.domain.instance_allocator.dealloc(instance.start, 3)


class IndexedVertexList(VertexList):
    """A list of vertices within an :py:class:`IndexedVertexDomain` that are indexed.

    Use :py:meth:`IndexedVertexDomain.create` to construct this list.
    """
    domain: IndexedVertexDomain | InstancedIndexedVertexDomain
    indexed: bool = True

    index_count: int
    index_start: int

    def __init__(self, domain: IndexedVertexDomain, start: int, count: int, index_start: int,  # noqa: D107
                 index_count: int) -> None:
        super().__init__(domain, start, count)
        self.index_start = index_start
        self.index_count = index_count

    def delete(self) -> None:
        """Delete this group."""
        super().delete()
        self.domain.index_allocator.dealloc(self.index_start, self.index_count)

    def migrate(self, domain: IndexedVertexDomain | InstancedIndexedVertexDomain) -> None:
        """Move this group from its current indexed domain and add to the specified one.

        Attributes on domains must match.  (In practice, used
        to change parent state of some vertices).

        Args:
            domain:
                Indexed domain to migrate this vertex list to.
        """
        old_start = self.start
        old_domain = self.domain
        super().migrate(domain)

        # Note: this code renumber the indices of the *original* domain
        # because the vertices are in a new position in the new domain
        if old_start != self.start:
            diff = self.start - old_start
            old_indices = old_domain.get_index_region(self.index_start, self.index_count)
            old_domain.set_index_region(self.index_start, self.index_count, [i + diff for i in old_indices])

        # copy indices to new domain
        old_array = old_domain.get_index_region(self.index_start, self.index_count)
        # must delloc before calling safe_index_alloc or else problems when same
        # batch is migrated to because index_start changes after dealloc
        old_domain.index_allocator.dealloc(self.index_start, self.index_count)

        new_start = self.domain.safe_index_alloc(self.index_count)
        self.domain.set_index_region(new_start, self.index_count, old_array)

        self.index_start = new_start

    def set_instance_source(self, domain: IndexedVertexDomain | InstancedIndexedVertexDomain,
                            instance_attributes: Sequence[str]) -> None:
        assert self.instanced is False, "IndexedVertexList is already an instance."
        old_start = self.start
        old_domain = self.domain
        super().set_instance_source(domain, instance_attributes)

        assert list(domain.attribute_names.keys()) == list(self.domain.attribute_names.keys()), \
            'Domain attributes must match.'

        # Note: this code renumber the indices of the *original* domain
        # because the vertices are in a new position in the new domain
        if old_start != self.start:
            diff = self.start - old_start
            old_indices = old_domain.get_index_region(self.index_start, self.index_count)
            old_domain.set_index_region(self.index_start, self.index_count, [i + diff for i in old_indices])

        # copy indices to new domain
        old_array = old_domain.get_index_region(self.index_start, self.index_count)
        # must delloc before calling safe_index_alloc or else problems when same
        # batch is migrated to because index_start changes after dealloc
        old_domain.index_allocator.dealloc(self.index_start, self.index_count)

        new_start = self.domain.safe_index_alloc(self.index_count)
        self.domain.set_index_region(new_start, self.index_count, old_array)

        self.index_start = new_start

    @property
    def indices(self):
        """Array of index data."""
        return self.domain.get_index_region(self.index_start, self.index_count)

    @indices.setter
    def indices(self, data: Sequence[int]) -> None:
        self.domain.set_index_region(self.index_start, self.index_count, data)


class VertexInstance:
    id: int
    start: int
    _vertex_list: VertexList | IndexedVertexList

    def __init__(self, vertex_list: VertexList | IndexedVertexList, instance_id: int, start: int) -> None:
        self.id = instance_id
        self.start = start
        self._vertex_list = vertex_list

    @property
    def domain(self) -> InstancedVertexDomain | InstancedIndexedVertexDomain:
        return self._vertex_list.domain

    def delete(self) -> None:
        self._vertex_list.delete_instance(self)
        self._vertex_list = None


>>>>>>> 534ab628
class VertexDomain:
    """Management of a set of vertex lists.

    Construction of a vertex domain is usually done with the
    :py:func:`create_domain` function.
    """

    program: ShaderProgram
    attribute_meta: dict[str, dict[str, Any]]
    allocator: Allocator
    buffer_attributes: list[tuple[AttributeBufferObject, tuple[Attribute]]]
    vao: VertexArray
    attribute_names: dict[str, Attribute]

    _property_dict: dict[str, property]
    _vertexlist_class: type

    _initial_count: int = 16
    _vertex_class: type[VertexList] = VertexList

    def __init__(self, program: ShaderProgram, attribute_meta: dict[str, dict[str, Any]]) -> None:  # noqa: D107
        self.program = program  # Needed a reference for migration
        self.attribute_meta = attribute_meta
        self.allocator = allocation.Allocator(self._initial_count)
        self.vao = vertexarray.VertexArray()

        self.attribute_names = {}  # name: attribute
        self.buffer_attributes = []  # list of (buffer, attributes)

        self._property_dict = {}  # name: property(_getter, _setter)

        for name, meta in attribute_meta.items():
            assert meta['format'][0] in _gl_types, f"'{meta['format']}' is not a valid attribute format for '{name}'."
            location = meta['location']
            count = meta['count']
            gl_type = _gl_types[meta['format'][0]]
            normalize = 'n' in meta['format']
            instanced = meta['instance']

            attribute = shader.Attribute(name, location, count, gl_type, normalize, instanced)
            self.attribute_names[attribute.name] = attribute

            # Create buffer:
            attribute.buffer = AttributeBufferObject(attribute.stride * self.allocator.capacity, attribute)
            # TODO: use persistent buffer if we have GL support for it:
            # attribute.buffer = PersistentBufferObject(attribute.stride * self.allocator.capacity, attribute, self.vao)

            self.buffer_attributes.append((attribute.buffer, (attribute,)))

            # Create custom property to be used in the VertexList:
            self._property_dict[attribute.name] = _make_attribute_property(name)

        # Make a custom VertexList class w/ properties for each attribute in the ShaderProgram:
        self._vertexlist_class = type(self._vertex_class.__name__, (self._vertex_class,), self._property_dict)

        self.vao.bind()
        for buffer, attributes in self.buffer_attributes:
            buffer.bind()
            for attribute in attributes:
                attribute.enable()
                attribute.set_pointer(buffer.ptr)
                if attribute.instance:
                    attribute.set_divisor()
        self.vao.unbind()

    def safe_alloc(self, count: int) -> int:
        """Allocate vertices, resizing the buffers if necessary."""
        try:
            return self.allocator.alloc(count)
        except allocation.AllocatorMemoryException as e:
            capacity = _nearest_pow2(e.requested_capacity)
            for buffer, _ in self.buffer_attributes:
                buffer.resize(capacity * buffer.attribute_stride)
            self.allocator.set_capacity(capacity)
            return self.allocator.alloc(count)

    def safe_realloc(self, start: int, count: int, new_count: int) -> int:
        """Reallocate vertices, resizing the buffers if necessary."""
        try:
            return self.allocator.realloc(start, count, new_count)
        except allocation.AllocatorMemoryException as e:
            capacity = _nearest_pow2(e.requested_capacity)
            for buffer, _ in self.buffer_attributes:
                buffer.resize(capacity * buffer.attribute_stride)
            self.allocator.set_capacity(capacity)
            return self.allocator.realloc(start, count, new_count)

    def create(self, count: int, index_count: int | None = None) -> VertexList:  # noqa: ARG002
        """Create a :py:class:`VertexList` in this domain.

        Args:
            count:
                Number of vertices to create.
            index_count:
                Ignored for non indexed VertexDomains
        """
        start = self.safe_alloc(count)
        return self._vertexlist_class(self, start, count)

    def draw(self, mode: int) -> None:
        """Draw all vertices in the domain.

        All vertices in the domain are drawn at once. This is the
        most efficient way to render primitives.

        Args:
            mode:
                OpenGL drawing mode, e.g. ``GL_POINTS``, ``GL_LINES``, etc.

        """
        self.vao.bind()
        for buffer, _ in self.buffer_attributes:
            buffer.sub_data()

        starts, sizes = self.allocator.get_allocated_regions()
        primcount = len(starts)
        if primcount == 0:
            pass
        elif primcount == 1:
            # Common case
            glDrawArrays(mode, starts[0], sizes[0])
        else:
            starts = (GLint * primcount)(*starts)
            sizes = (GLsizei * primcount)(*sizes)
            glMultiDrawArrays(mode, starts, sizes, primcount)

    def draw_subset(self, mode: int, vertex_list: VertexList) -> None:
        """Draw a specific VertexList in the domain.

        The `vertex_list` parameter specifies a :py:class:`VertexList`
        to draw. Only primitives in that list will be drawn.

        Args:
            mode:
                OpenGL drawing mode, e.g. ``GL_POINTS``, ``GL_LINES``, etc.
            vertex_list:
                Vertex list to draw.

        """
        self.vao.bind()
        for buffer, _ in self.buffer_attributes:
            buffer.sub_data()

        glDrawArrays(mode, vertex_list.start, vertex_list.count)

    @property
    def is_empty(self) -> bool:
        return not self.allocator.starts

    def __repr__(self) -> str:
        return f'<{self.__class__.__name__}@{id(self):x} {self.allocator}>'


def _make_instance_attribute_property(name: str) -> property:
    def _attribute_getter(self: VertexInstance) -> Array[CTypesDataType]:
        attribute = self.domain.attribute_names[name]
        region = attribute.buffer.get_region(self.id - 1, 1)
        attribute.buffer.invalidate_region(self.id - 1, 1)
        return region

    def _attribute_setter(self: VertexInstance, data: Any) -> None:
        attribute = self.domain.attribute_names[name]
        attribute.buffer.set_region(self.id - 1, 1, data)

    return property(_attribute_getter, _attribute_setter)


def _make_restricted_instance_attribute_property(name: str) -> property:
    def _attribute_getter(self: VertexInstance) -> Array[CTypesDataType]:
        attribute = self.domain.attribute_names[name]
        return attribute.buffer.get_region(self.id - 1, 1)

    def _attribute_setter(_self: VertexInstance, _data: Any) -> NoReturn:
        msg = f"Attribute '{name}' is not an instanced attribute."
        raise Exception(msg)

    return property(_attribute_getter, _attribute_setter)


class InstancedVertexDomain(VertexDomain):
    instance_allocator: Allocator
    _instances: int
    _instance_properties: dict[str, property]
    _vertexinstance_class: type

    def __init__(self, program: ShaderProgram, attribute_meta: dict[str, dict[str, Any]]) -> None:
        super().__init__(program, attribute_meta)
        self._instances = 1
        self.instance_allocator = allocation.Allocator(self._initial_count)

        self._instance_properties = {}
        for name, attribute in self.attribute_names.items():
            if attribute.instance:
                self._instance_properties[name] = _make_instance_attribute_property(name)
            else:
                self._instance_properties[name] = _make_restricted_instance_attribute_property(name)

        self._vertexinstance_class = type('VertexInstance', (VertexInstance,), self._instance_properties)

    def safe_alloc_instance(self, count: int) -> int:
        try:
            return self.instance_allocator.alloc(count)
        except allocation.AllocatorMemoryException as e:
            capacity = _nearest_pow2(e.requested_capacity)
            for buffer, attributes in self.buffer_attributes:
                for attribute in attributes:
                    if attribute.instance:
                        buffer.resize(capacity * buffer.attribute_stride)
            self.instance_allocator.set_capacity(capacity)
            return self.instance_allocator.alloc(count)

    def safe_alloc(self, count: int) -> int:
        """Allocate vertices, resizing the buffers if necessary."""
        try:
            return self.allocator.alloc(count)
        except allocation.AllocatorMemoryException as e:
            capacity = _nearest_pow2(e.requested_capacity)
            for buffer, _ in self.buffer_attributes:
                buffer.resize(capacity * buffer.attribute_stride)
            self.allocator.set_capacity(capacity)
            return self.allocator.alloc(count)

    def safe_realloc(self, start: int, count: int, new_count: int) -> int:
        """Reallocate vertices, resizing the buffers if necessary."""
        try:
            return self.allocator.realloc(start, count, new_count)
        except allocation.AllocatorMemoryException as e:
            capacity = _nearest_pow2(e.requested_capacity)
            for buffer, _ in self.buffer_attributes:
                buffer.resize(capacity * buffer.attribute_stride)
            self.allocator.set_capacity(capacity)
            return self.allocator.realloc(start, count, new_count)

    def draw(self, mode: int) -> None:
        """Draw all vertices in the domain.

        All vertices in the domain are drawn at once. This is the
        most efficient way to render primitives.

        Args:
            mode:
                OpenGL drawing mode, e.g. ``GL_POINTS``, ``GL_LINES``, etc.

        """
        self.vao.bind()
        for buffer, _ in self.buffer_attributes:
            buffer.sub_data()

        starts, sizes = self.allocator.get_allocated_regions()
        glDrawArraysInstanced(mode, starts[0], sizes[0], self._instances)

    def draw_subset(self, mode: int, vertex_list: VertexList) -> None:
        """Draw a specific VertexList in the domain.

        The `vertex_list` parameter specifies a :py:class:`VertexList`
        to draw. Only primitives in that list will be drawn.

        Args:
            mode:
                OpenGL drawing mode, e.g. ``GL_POINTS``, ``GL_LINES``, etc.
            vertex_list:
                Vertex list to draw.
        """
        self.vao.bind()
        for buffer, _ in self.buffer_attributes:
            buffer.sub_data()

        glDrawArraysInstanced(mode, vertex_list.start, vertex_list.count, self._instances)

    @property
    def is_empty(self) -> bool:
        return not self.allocator.starts


class IndexedVertexDomain(VertexDomain):
    """Management of a set of indexed vertex lists.

    Construction of an indexed vertex domain is usually done with the
    :py:func:`create_domain` function.
    """
    index_allocator: Allocator
    index_gl_type: int
    index_c_type: CTypesDataType
    index_element_size: int
    index_buffer: BufferObject
    _initial_index_count = 16
    _vertex_class = IndexedVertexList

    def __init__(self, program: ShaderProgram, attribute_meta: dict[str, dict[str, Any]],
                 index_gl_type: int = GL_UNSIGNED_INT) -> None:
        super().__init__(program, attribute_meta)

        self.index_allocator = allocation.Allocator(self._initial_index_count)

        self.index_gl_type = index_gl_type
        self.index_c_type = shader._c_types[index_gl_type]  # noqa: SLF001
        self.index_element_size = ctypes.sizeof(self.index_c_type)
        self.index_buffer = BufferObject(self.index_allocator.capacity * self.index_element_size)

        self.vao.bind()
        self.index_buffer.bind_to_index_buffer()
        self.vao.unbind()

        # Make a custom VertexList class w/ properties for each attribute in the ShaderProgram:
        self._vertexlist_class = type(self._vertex_class.__name__, (self._vertex_class,),
                                      self._property_dict)

    def safe_index_alloc(self, count: int) -> int:
        """Allocate indices, resizing the buffers if necessary."""
        try:
            return self.index_allocator.alloc(count)
        except allocation.AllocatorMemoryException as e:
            capacity = _nearest_pow2(e.requested_capacity)
            self.index_buffer.resize(capacity * self.index_element_size)
            self.index_allocator.set_capacity(capacity)
            return self.index_allocator.alloc(count)

    def safe_index_realloc(self, start: int, count: int, new_count: int) -> int:
        """Reallocate indices, resizing the buffers if necessary."""
        try:
            return self.index_allocator.realloc(start, count, new_count)
        except allocation.AllocatorMemoryException as e:
            capacity = _nearest_pow2(e.requested_capacity)
            self.index_buffer.resize(capacity * self.index_element_size)
            self.index_allocator.set_capacity(capacity)
            return self.index_allocator.realloc(start, count, new_count)

    def create(self, count: int, index_count: int) -> IndexedVertexList:
        """Create an :py:class:`IndexedVertexList` in this domain.

        Args:
            count:
                Number of vertices to create
            index_count:
                Number of indices to create

        """
        start = self.safe_alloc(count)
        index_start = self.safe_index_alloc(index_count)
        return self._vertexlist_class(self, start, count, index_start, index_count)

    def get_index_region(self, start: int, count: int) -> Array[int]:
        """Get a data from a region of the index buffer.

        Args:
            start:
                Start of the region to map.
            count:
                Number of indices to map.
        """
        byte_start = self.index_element_size * start
        byte_count = self.index_element_size * count
        ptr_type = ctypes.POINTER(self.index_c_type * count)
        map_ptr = self.index_buffer.map_range(byte_start, byte_count, ptr_type)
        data = map_ptr[:]
        self.index_buffer.unmap()
        return data

    def set_index_region(self, start: int, count: int, data: Sequence[int]) -> None:
        byte_start = self.index_element_size * start
        byte_count = self.index_element_size * count
        ptr_type = ctypes.POINTER(self.index_c_type * count)
        map_ptr = self.index_buffer.map_range(byte_start, byte_count, ptr_type)
        map_ptr[:] = data
        self.index_buffer.unmap()

    def draw(self, mode: int) -> None:
        """Draw all vertices in the domain.

        All vertices in the domain are drawn at once. This is the
        most efficient way to render primitives.

        Args:
            mode:
                OpenGL drawing mode, e.g. ``GL_POINTS``, ``GL_LINES``, etc.

        """
        self.vao.bind()
        for buffer, _ in self.buffer_attributes:
            buffer.sub_data()

        starts, sizes = self.index_allocator.get_allocated_regions()
        primcount = len(starts)
        if primcount == 0:
            pass
        elif primcount == 1:
            # Common case
            glDrawElements(mode, sizes[0], self.index_gl_type,
                           self.index_buffer.ptr + starts[0] * self.index_element_size)
        else:
            starts = [s * self.index_element_size + self.index_buffer.ptr for s in starts]
            starts = (ctypes.POINTER(GLvoid) * primcount)(*(GLintptr * primcount)(*starts))
            sizes = (GLsizei * primcount)(*sizes)
            glMultiDrawElements(mode, sizes, self.index_gl_type, starts, primcount)

    def draw_subset(self, mode: int, vertex_list: IndexedVertexList) -> None:
        """Draw a specific IndexedVertexList in the domain.

        The `vertex_list` parameter specifies a :py:class:`IndexedVertexList`
        to draw. Only primitives in that list will be drawn.

        Args:
            mode:
                OpenGL drawing mode, e.g. ``GL_POINTS``, ``GL_LINES``, etc.
            vertex_list:
                Vertex list to draw.
        """
        self.vao.bind()
        for buffer, _ in self.buffer_attributes:
            buffer.sub_data()

        glDrawElements(mode, vertex_list.index_count, self.index_gl_type,
                       self.index_buffer.ptr +
                       vertex_list.index_start * self.index_element_size)


class InstancedIndexedVertexDomain(IndexedVertexDomain, InstancedVertexDomain):
    """Management of a set of indexed vertex lists.

    Construction of an indexed vertex domain is usually done with the
    :py:func:`create_domain` function.
    """
    _initial_index_count: int = 16

    def __init__(self, program: ShaderProgram, attribute_meta: dict[str, dict[str, Any]],  # noqa: D107
                 index_gl_type: int = GL_UNSIGNED_INT) -> None:
        super().__init__(program, attribute_meta, index_gl_type)

    def safe_index_alloc(self, count: int) -> int:
        """Allocate indices, resizing the buffers if necessary.

        Returns:
            The starting index of the allocated region.
        """
        try:
            return self.index_allocator.alloc(count)
        except allocation.AllocatorMemoryException as e:
            capacity = _nearest_pow2(e.requested_capacity)
            self.index_buffer.resize(capacity * self.index_element_size)
            self.index_allocator.set_capacity(capacity)
            return self.index_allocator.alloc(count)

    def safe_index_realloc(self, start: int, count: int, new_count: int) -> int:
        """Reallocate indices, resizing the buffers if necessary."""
        try:
            return self.index_allocator.realloc(start, count, new_count)
        except allocation.AllocatorMemoryException as e:
            capacity = _nearest_pow2(e.requested_capacity)
            self.index_buffer.resize(capacity * self.index_element_size)
            self.index_allocator.set_capacity(capacity)
            return self.index_allocator.realloc(start, count, new_count)

    def create(self, count: int, index_count: int) -> IndexedVertexList:
        """Create an :py:class:`IndexedVertexList` in this domain.

        Args:
            count:
                Number of vertices to create
            index_count:
                Number of indices to create

        """
        start = self.safe_alloc(count)
        index_start = self.safe_index_alloc(index_count)
        return self._vertexlist_class(self, start, count, index_start, index_count)

    def get_index_region(self, start: int, count: int) -> Array[int]:
        """Get a data from a region of the index buffer.

        Args:
            start:
                Start of the region to map.
            count:
                Number of indices to map.
        """
        byte_start = self.index_element_size * start
        byte_count = self.index_element_size * count
        ptr_type = ctypes.POINTER(self.index_c_type * count)
        map_ptr = self.index_buffer.map_range(byte_start, byte_count, ptr_type)
        data = map_ptr[:]
        self.index_buffer.unmap()
        return data

    def set_index_region(self, start: int, count: int, data: Sequence[int]) -> None:
        byte_start = self.index_element_size * start
        byte_count = self.index_element_size * count
        ptr_type = ctypes.POINTER(self.index_c_type * count)
        map_ptr = self.index_buffer.map_range(byte_start, byte_count, ptr_type)
        map_ptr[:] = data
        self.index_buffer.unmap()

    def draw(self, mode: int) -> None:
        """Draw all vertices in the domain.

        All vertices in the domain are drawn at once. This is the
        most efficient way to render primitives.

        Args:
            mode:
                OpenGL drawing mode, e.g. ``GL_POINTS``, ``GL_LINES``, etc.

        """
        self.vao.bind()
        for buffer, _ in self.buffer_attributes:
            buffer.sub_data()

        starts, sizes = self.index_allocator.get_allocated_regions()
        glDrawElementsInstanced(mode, sizes[0], self.index_gl_type,
                                self.index_buffer.ptr + starts[0] * self.index_element_size, self._instances)

    def draw_subset(self, mode: int, vertex_list: IndexedVertexList) -> None:
        """Draw a specific IndexedVertexList in the domain.

        The ``vertex_list`` parameter specifies a :py:class:`IndexedVertexList`
        to draw. Only primitives in that list will be drawn.

        Args:
            mode:
                OpenGL drawing mode, e.g. ``GL_POINTS``, ``GL_LINES``, etc.
            vertex_list:
                Vertex list to draw.

        """
        self.vao.bind()
        for buffer, _ in self.buffer_attributes:
            buffer.sub_data()

        glDrawElementsInstanced(mode, vertex_list.index_count, self.index_gl_type,
                                self.index_buffer.ptr +
                                vertex_list.index_start * self.index_element_size, self._instances)<|MERGE_RESOLUTION|>--- conflicted
+++ resolved
@@ -48,9 +48,6 @@
     glMultiDrawElements,
 )
 from pyglet.graphics import allocation, shader, vertexarray
-<<<<<<< HEAD
-from pyglet.graphics.vertexbuffer import BufferObject, AttributeBufferObject, PersistentBufferObject
-=======
 from pyglet.graphics.vertexbuffer import AttributeBufferObject, BufferObject
 
 CTypesDataType = Type[_SimpleCData]
@@ -60,7 +57,6 @@
     from pyglet.graphics.allocation import Allocator
     from pyglet.graphics.shader import Attribute, ShaderProgram
     from pyglet.graphics.vertexarray import VertexArray
->>>>>>> 534ab628
 
 
 def _nearest_pow2(v: int) -> int:
@@ -112,8 +108,6 @@
     return property(_attribute_getter, _attribute_setter)
 
 
-<<<<<<< HEAD
-=======
 class VertexList:
     """A list of vertices within a :py:class:`VertexDomain`.
 
@@ -362,7 +356,6 @@
         self._vertex_list = None
 
 
->>>>>>> 534ab628
 class VertexDomain:
     """Management of a set of vertex lists.
 
