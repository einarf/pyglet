"""Application-wide functionality.

Applications
------------

Most applications need only call :func:`run` after creating one or more 
windows to begin processing events.  For example, a simple application 
consisting of one window is::

    import pyglet

    win = pyglet.window.Window()
    pyglet.app.run()


Events
======

To handle events on the main event loop, instantiate it manually.  The
following example exits the application as soon as any window is closed (the
default policy is to wait until all windows are closed)::

    event_loop = pyglet.app.EventLoop()

    @event_loop.event
    def on_window_close(window):
        event_loop.exit()

.. versionadded:: 1.1
"""
from __future__ import annotations

import sys
import weakref
import platform

import pyglet

from pyglet import compat_platform
from pyglet.app.base import EventLoop


_is_pyglet_doc_run = hasattr(sys, "is_pyglet_doc_run") and sys.is_pyglet_doc_run

if _is_pyglet_doc_run:
    from pyglet.app.base import PlatformEventLoop
else:
    if compat_platform == 'darwin':
        from pyglet.app.cocoa import CocoaPlatformEventLoop as PlatformEventLoop

        if platform.machine() == 'arm64' or pyglet.options["osx_alt_loop"]:
            from pyglet.app.cocoa import CocoaAlternateEventLoop as EventLoop
    elif compat_platform in ('win32', 'cygwin'):
        from pyglet.app.win32 import Win32EventLoop as PlatformEventLoop
    else:
        from pyglet.app.xlib import XlibEventLoop as PlatformEventLoop


class AppException(Exception):
    pass


windows = weakref.WeakSet()
"""Set of all open windows (including invisible windows).  Instances of
:class:`pyglet.window.Window` are automatically added to this set upon 
construction. The set uses weak references, so windows are removed from 
the set when they are no longer referenced or are closed explicitly.
"""


<<<<<<< HEAD
def run(interval: None | float = 1/60) -> None:
=======
def run(interval: float | None = 1/60) -> None:
>>>>>>> 60da39e4
    """Begin processing events, scheduled functions and window updates.

    This is a convenience function, equivalent to::

        pyglet.app.event_loop.run(interval)

    """
    event_loop.run(interval)


def exit() -> None:
    """Exit the application event loop.

    Causes the application event loop to finish, if an event loop is currently
    running.  The application may not necessarily exit (for example, there may
    be additional code following the ``run`` invocation).

    This is a convenience function, equivalent to::

        pyglet.app.event_loop.exit()

    """
    event_loop.exit()


#: The global event loop. Applications can replace this
#: with their own subclass of :class:`EventLoop` before calling 
#: :meth:`EventLoop.run`.
event_loop = EventLoop()

#: The platform-dependent event loop. Applications are strongly discouraged
#: from subclassing or replacing this :class:`PlatformEventLoop` object.
platform_event_loop = PlatformEventLoop()<|MERGE_RESOLUTION|>--- conflicted
+++ resolved
@@ -68,11 +68,7 @@
 """
 
 
-<<<<<<< HEAD
-def run(interval: None | float = 1/60) -> None:
-=======
 def run(interval: float | None = 1/60) -> None:
->>>>>>> 60da39e4
     """Begin processing events, scheduled functions and window updates.
 
     This is a convenience function, equivalent to::
