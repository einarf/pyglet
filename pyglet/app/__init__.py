--- conflicted
+++ resolved
@@ -63,10 +63,7 @@
 
 .. versionadded:: 1.1
 """
-<<<<<<< HEAD
-=======
 
->>>>>>> ecad2e89
 import sys
 import weakref
 
