# ----------------------------------------------------------------------------
# pyglet
# Copyright (c) 2006-2008 Alex Holkner
# Copyright (c) 2008-2020 pyglet contributors
# All rights reserved.
#
# Redistribution and use in source and binary forms, with or without
# modification, are permitted provided that the following conditions
# are met:
#
#  * Redistributions of source code must retain the above copyright
#    notice, this list of conditions and the following disclaimer.
#  * Redistributions in binary form must reproduce the above copyright
#    notice, this list of conditions and the following disclaimer in
#    the documentation and/or other materials provided with the
#    distribution.
#  * Neither the name of pyglet nor the names of its
#    contributors may be used to endorse or promote products
#    derived from this software without specific prior written
#    permission.
#
# THIS SOFTWARE IS PROVIDED BY THE COPYRIGHT HOLDERS AND CONTRIBUTORS
# "AS IS" AND ANY EXPRESS OR IMPLIED WARRANTIES, INCLUDING, BUT NOT
# LIMITED TO, THE IMPLIED WARRANTIES OF MERCHANTABILITY AND FITNESS
# FOR A PARTICULAR PURPOSE ARE DISCLAIMED. IN NO EVENT SHALL THE
# COPYRIGHT OWNER OR CONTRIBUTORS BE LIABLE FOR ANY DIRECT, INDIRECT,
# INCIDENTAL, SPECIAL, EXEMPLARY, OR CONSEQUENTIAL DAMAGES (INCLUDING,
# BUT NOT LIMITED TO, PROCUREMENT OF SUBSTITUTE GOODS OR SERVICES;
# LOSS OF USE, DATA, OR PROFITS; OR BUSINESS INTERRUPTION) HOWEVER
# CAUSED AND ON ANY THEORY OF LIABILITY, WHETHER IN CONTRACT, STRICT
# LIABILITY, OR TORT (INCLUDING NEGLIGENCE OR OTHERWISE) ARISING IN
# ANY WAY OUT OF THE USE OF THIS SOFTWARE, EVEN IF ADVISED OF THE
# POSSIBILITY OF SUCH DAMAGE.
# ----------------------------------------------------------------------------
from ctypes import *
import unicodedata

from pyglet import compat_platform

if compat_platform not in ('cygwin', 'win32'):
    raise ImportError('Not a win32 platform.')

import pyglet
from pyglet.window import BaseWindow, WindowException, MouseCursor
from pyglet.window import DefaultMouseCursor, _PlatformEventHandler, _ViewEventHandler
from pyglet.event import EventDispatcher
from pyglet.window import key, mouse

from pyglet.canvas.win32 import Win32Canvas

from pyglet.libs.win32 import _user32, _kernel32, _gdi32, _dwmapi
from pyglet.libs.win32.constants import *
from pyglet.libs.win32.winkey import *
from pyglet.libs.win32.types import *

# symbol,ctrl -> motion mapping
_motion_map = {
    (key.UP, False): key.MOTION_UP,
    (key.RIGHT, False): key.MOTION_RIGHT,
    (key.DOWN, False): key.MOTION_DOWN,
    (key.LEFT, False): key.MOTION_LEFT,
    (key.RIGHT, True): key.MOTION_NEXT_WORD,
    (key.LEFT, True): key.MOTION_PREVIOUS_WORD,
    (key.HOME, False): key.MOTION_BEGINNING_OF_LINE,
    (key.END, False): key.MOTION_END_OF_LINE,
    (key.PAGEUP, False): key.MOTION_PREVIOUS_PAGE,
    (key.PAGEDOWN, False): key.MOTION_NEXT_PAGE,
    (key.HOME, True): key.MOTION_BEGINNING_OF_FILE,
    (key.END, True): key.MOTION_END_OF_FILE,
    (key.BACKSPACE, False): key.MOTION_BACKSPACE,
    (key.DELETE, False): key.MOTION_DELETE,
}


class Win32MouseCursor(MouseCursor):
    drawable = False

    def __init__(self, cursor):
        self.cursor = cursor


# This is global state, we have to be careful not to set the same state twice,
# which will throw off the ShowCursor counter.
_win32_cursor_visible = True

Win32EventHandler = _PlatformEventHandler
ViewEventHandler = _ViewEventHandler


class Win32Window(BaseWindow):
    _window_class = None
    _hwnd = None
    _dc = None
    _wgl_context = None
    _tracking = False
    _hidden = False
    _has_focus = False

    _exclusive_keyboard = False
    _exclusive_keyboard_focus = True
    _exclusive_mouse = False
    _exclusive_mouse_focus = True
    _exclusive_mouse_screen = None
    _exclusive_mouse_lpos = None
    _exclusive_mouse_buttons = 0
    _mouse_platform_visible = True

    _ws_style = 0
    _ex_ws_style = 0
    _minimum_size = None
    _maximum_size = None

    def __init__(self, *args, **kwargs):
        # Bind event handlers
        self._event_handlers = {}
        self._view_event_handlers = {}
        for func_name in self._platform_event_names:
            if not hasattr(self, func_name):
                continue
            func = getattr(self, func_name)
            for message in func._platform_event_data:
                if hasattr(func, '_view'):
                    self._view_event_handlers[message] = func
                else:
                    self._event_handlers[message] = func

        self._always_dwm = sys.getwindowsversion() >= (6, 2)
        self._interval = 0

        super(Win32Window, self).__init__(*args, **kwargs)

    def _recreate(self, changes):
        if 'context' in changes:
            self._wgl_context = None

        self._create()

    def _create(self):
        # Ensure style is set before determining width/height.
        if self._fullscreen:
            self._ws_style = WS_POPUP
            self._ex_ws_style = 0  # WS_EX_TOPMOST
        else:
            styles = {
                self.WINDOW_STYLE_DEFAULT: (WS_OVERLAPPEDWINDOW, 0),
                self.WINDOW_STYLE_DIALOG: (WS_OVERLAPPED | WS_CAPTION | WS_SYSMENU,
                                           WS_EX_DLGMODALFRAME),
                self.WINDOW_STYLE_TOOL: (WS_OVERLAPPED | WS_CAPTION | WS_SYSMENU,
                                         WS_EX_TOOLWINDOW),
                self.WINDOW_STYLE_BORDERLESS: (WS_POPUP, 0),
            }
            self._ws_style, self._ex_ws_style = styles[self._style]

        if self._resizable and not self._fullscreen:
            self._ws_style |= WS_THICKFRAME
        else:
            self._ws_style &= ~(WS_THICKFRAME | WS_MAXIMIZEBOX)

        if self._fullscreen:
            width = self.screen.width
            height = self.screen.height
        else:
            width, height = \
                self._client_to_window_size(self._width, self._height)

        if not self._window_class:
            module = _kernel32.GetModuleHandleW(None)
            white = _gdi32.GetStockObject(WHITE_BRUSH)
            black = _gdi32.GetStockObject(BLACK_BRUSH)
            self._window_class = WNDCLASS()
            self._window_class.lpszClassName = u'GenericAppClass%d' % id(self)
            self._window_class.lpfnWndProc = WNDPROC(
                self._get_window_proc(self._event_handlers))
            self._window_class.style = CS_VREDRAW | CS_HREDRAW | CS_OWNDC
            self._window_class.hInstance = 0
            self._window_class.hIcon = _user32.LoadIconW(module, MAKEINTRESOURCE(1))
            self._window_class.hbrBackground = black
            self._window_class.lpszMenuName = None
            self._window_class.cbClsExtra = 0
            self._window_class.cbWndExtra = 0
            _user32.RegisterClassW(byref(self._window_class))

            self._view_window_class = WNDCLASS()
            self._view_window_class.lpszClassName = \
                u'GenericViewClass%d' % id(self)
            self._view_window_class.lpfnWndProc = WNDPROC(
                self._get_window_proc(self._view_event_handlers))
            self._view_window_class.style = 0
            self._view_window_class.hInstance = 0
            self._view_window_class.hIcon = 0
            self._view_window_class.hbrBackground = white
            self._view_window_class.lpszMenuName = None
            self._view_window_class.cbClsExtra = 0
            self._view_window_class.cbWndExtra = 0
            _user32.RegisterClassW(byref(self._view_window_class))

        if not self._hwnd:
            self._hwnd = _user32.CreateWindowExW(
                self._ex_ws_style,
                self._window_class.lpszClassName,
                u'',
                self._ws_style,
                CW_USEDEFAULT,
                CW_USEDEFAULT,
                width,
                height,
                0,
                0,
                self._window_class.hInstance,
                0)

            self._view_hwnd = _user32.CreateWindowExW(
                0,
                self._view_window_class.lpszClassName,
                u'',
                WS_CHILD | WS_VISIBLE,
                0, 0, 0, 0,
                self._hwnd,
                0,
                self._view_window_class.hInstance,
                0)

            self._dc = _user32.GetDC(self._view_hwnd)
        else:
            # Window already exists, update it with new style

            # We need to hide window here, otherwise Windows forgets
            # to redraw the whole screen after leaving fullscreen.
            _user32.ShowWindow(self._hwnd, SW_HIDE)

            _user32.SetWindowLongW(self._hwnd,
                                   GWL_STYLE,
                                   self._ws_style)
            _user32.SetWindowLongW(self._hwnd,
                                   GWL_EXSTYLE,
                                   self._ex_ws_style)

        if self._fullscreen:
            hwnd_after = HWND_TOPMOST
        else:
            hwnd_after = HWND_NOTOPMOST

        # Position and size window
        if self._fullscreen:
            _user32.SetWindowPos(self._hwnd, hwnd_after,
                                 self._screen.x, self._screen.y, width, height, SWP_FRAMECHANGED)
        elif False:  # TODO location not in pyglet API
            x, y = self._client_to_window_pos(*factory.get_location())
            _user32.SetWindowPos(self._hwnd, hwnd_after,
                                 x, y, width, height, SWP_FRAMECHANGED)
        else:
            _user32.SetWindowPos(self._hwnd, hwnd_after,
                                 0, 0, width, height, SWP_NOMOVE | SWP_FRAMECHANGED)

        self._update_view_location(self._width, self._height)

        # Context must be created after window is created.
        if not self._wgl_context:
            self.canvas = Win32Canvas(self.display, self._view_hwnd, self._dc)
            self.context.attach(self.canvas)
            self._wgl_context = self.context._context

        self.set_caption(self._caption)

        self.switch_to()
        self.set_vsync(self._vsync)

        if self._visible:
            self.set_visible()
            # Might need resize event if going from fullscreen to fullscreen
            self.dispatch_event('on_resize', self._width, self._height)
            self.dispatch_event('on_expose')

    def _update_view_location(self, width, height):
        if self._fullscreen:
            x = (self.screen.width - width) // 2
            y = (self.screen.height - height) // 2
        else:
            x = y = 0
        _user32.SetWindowPos(self._view_hwnd, 0,
                             x, y, width, height, SWP_NOZORDER | SWP_NOOWNERZORDER)

    def close(self):
        if not self._hwnd:
            super(Win32Window, self).close()
            return

        _user32.DestroyWindow(self._hwnd)
        _user32.UnregisterClassW(self._window_class.lpszClassName, 0)

        self._window_class = None
        self._view_window_class = None
        self._view_event_handlers.clear()
        self._event_handlers.clear()
        self.set_mouse_platform_visible(True)
        self._hwnd = None
        self._dc = None
        self._wgl_context = None
        super(Win32Window, self).close()

    def _dwm_composition_enabled(self):
        """ Checks if Windows DWM is enabled (Windows Vista+)
            Note: Always on for Windows 8+
        """
        is_enabled = c_int()
        _dwmapi.DwmIsCompositionEnabled(byref(is_enabled))
        return is_enabled.value

    def _get_vsync(self):
        return bool(self._interval)

    vsync = property(_get_vsync)  # overrides BaseWindow property

    def set_vsync(self, vsync):
        if pyglet.options['vsync'] is not None:
            vsync = pyglet.options['vsync']

        self._interval = vsync

        if not self._fullscreen:
            # Disable interval if composition is enabled to avoid conflict with DWM.
            if self._always_dwm or self._dwm_composition_enabled():
                vsync = 0

        self.context.set_vsync(vsync)

    def switch_to(self):
        self.context.set_current()

    def flip(self):
        self.draw_mouse_cursor()

        if not self._fullscreen:
            if self._always_dwm or self._dwm_composition_enabled():
                if self._interval:
                    _dwmapi.DwmFlush()

        self.context.flip()

    def set_location(self, x, y):
        x, y = self._client_to_window_pos(x, y)
        _user32.SetWindowPos(self._hwnd, 0, x, y, 0, 0,
                             (SWP_NOZORDER |
                              SWP_NOSIZE |
                              SWP_NOOWNERZORDER))

    def get_location(self):
        rect = RECT()
        _user32.GetClientRect(self._hwnd, byref(rect))
        point = POINT()
        point.x = rect.left
        point.y = rect.top
        _user32.ClientToScreen(self._hwnd, byref(point))
        return point.x, point.y

    def set_size(self, width, height):
        if self._fullscreen:
            raise WindowException('Cannot set size of fullscreen window.')
        width, height = self._client_to_window_size(width, height)
        _user32.SetWindowPos(self._hwnd, 0, 0, 0, width, height,
                             (SWP_NOZORDER |
                              SWP_NOMOVE |
                              SWP_NOOWNERZORDER))

    def get_size(self):
        # rect = RECT()
        # _user32.GetClientRect(self._hwnd, byref(rect))
        # return rect.right - rect.left, rect.bottom - rect.top
        return self._width, self._height

    def set_minimum_size(self, width, height):
        self._minimum_size = width, height

    def set_maximum_size(self, width, height):
        self._maximum_size = width, height

    def activate(self):
        _user32.SetForegroundWindow(self._hwnd)

    def set_visible(self, visible=True):
        if visible:
            insertAfter = HWND_TOPMOST if self._fullscreen else HWND_TOP
            _user32.SetWindowPos(self._hwnd, insertAfter, 0, 0, 0, 0,
                                 SWP_NOMOVE | SWP_NOSIZE | SWP_SHOWWINDOW)
            self.dispatch_event('on_resize', self._width, self._height)
            self.activate()
            self.dispatch_event('on_show')
        else:
            _user32.ShowWindow(self._hwnd, SW_HIDE)
            self.dispatch_event('on_hide')
        self._visible = visible
        self.set_mouse_platform_visible()

    def minimize(self):
        _user32.ShowWindow(self._hwnd, SW_MINIMIZE)

    def maximize(self):
        _user32.ShowWindow(self._hwnd, SW_MAXIMIZE)

    def set_caption(self, caption):
        self._caption = caption
        _user32.SetWindowTextW(self._hwnd, c_wchar_p(caption))

    def set_mouse_platform_visible(self, platform_visible=None):
        if platform_visible is None:
            platform_visible = (self._mouse_visible and
                                not self._exclusive_mouse and
                                not self._mouse_cursor.drawable) or \
                               (not self._mouse_in_window or
                                not self._has_focus)

        if platform_visible and not self._mouse_cursor.drawable:
            if isinstance(self._mouse_cursor, Win32MouseCursor):
                cursor = self._mouse_cursor.cursor
            else:
                cursor = _user32.LoadCursorW(None, MAKEINTRESOURCE(IDC_ARROW))
            _user32.SetClassLongW(self._view_hwnd, GCL_HCURSOR, cursor)
            _user32.SetCursor(cursor)

        if platform_visible == self._mouse_platform_visible:
            return

        # Avoid calling ShowCursor with the current visibility (which would
        # push the counter too far away from zero).
        global _win32_cursor_visible
        if _win32_cursor_visible != platform_visible:
            _user32.ShowCursor(platform_visible)
            _win32_cursor_visible = platform_visible

        self._mouse_platform_visible = platform_visible

    def _reset_exclusive_mouse_screen(self):
        """Recalculate screen coords of mouse warp point for exclusive
        mouse."""
        p = POINT()
        rect = RECT()
        _user32.GetClientRect(self._view_hwnd, byref(rect))
        _user32.MapWindowPoints(self._view_hwnd, HWND_DESKTOP, byref(rect), 2)
        p.x = (rect.left + rect.right) // 2
        p.y = (rect.top + rect.bottom) // 2

        # This is the point the mouse will be kept at while in exclusive
        # mode.
        self._exclusive_mouse_screen = p.x, p.y

    def set_exclusive_mouse(self, exclusive=True):
        if self._exclusive_mouse == exclusive and \
                self._exclusive_mouse_focus == self._has_focus:
            return

        # Mouse: UsagePage = 1, Usage = 2
        raw_mouse = RAWINPUTDEVICE(0x01, 0x02, 0, None)
        if exclusive:
            raw_mouse.dwFlags = RIDEV_NOLEGACY
            raw_mouse.hwndTarget = self._view_hwnd
        else:
            raw_mouse.dwFlags = RIDEV_REMOVE
            raw_mouse.hwndTarget = None

        if not _user32.RegisterRawInputDevices(
                byref(raw_mouse), 1, sizeof(RAWINPUTDEVICE)):
            if exclusive:
                raise WindowException("Cannot enter mouse exclusive mode.")

        self._exclusive_mouse_buttons = 0
        if exclusive and self._has_focus:
            # Clip to client area, to prevent large mouse movements taking
            # it outside the client area.
            rect = RECT()
            _user32.GetClientRect(self._view_hwnd, byref(rect))
            _user32.MapWindowPoints(self._view_hwnd, HWND_DESKTOP,
                                    byref(rect), 2)
            _user32.ClipCursor(byref(rect))
            # Release mouse capture in case is was acquired during mouse click
            _user32.ReleaseCapture()
        else:
            # Release clip
            _user32.ClipCursor(None)

        self._exclusive_mouse = exclusive
        self._exclusive_mouse_focus = self._has_focus
        self.set_mouse_platform_visible(not exclusive)

    def set_mouse_position(self, x, y, absolute=False):
        if not absolute:
            rect = RECT()
            _user32.GetClientRect(self._view_hwnd, byref(rect))
            _user32.MapWindowPoints(self._view_hwnd, HWND_DESKTOP, byref(rect), 2)

            x = x + rect.left
            y = rect.top + (rect.bottom - rect.top) - y

        _user32.SetCursorPos(x, y)

    def set_exclusive_keyboard(self, exclusive=True):
        if self._exclusive_keyboard == exclusive and \
                self._exclusive_keyboard_focus == self._has_focus:
            return

        if exclusive and self._has_focus:
            _user32.RegisterHotKey(self._hwnd, 0, WIN32_MOD_ALT, VK_TAB)
        else:
            _user32.UnregisterHotKey(self._hwnd, 0)

        self._exclusive_keyboard = exclusive
        self._exclusive_keyboard_focus = self._has_focus

    def get_system_mouse_cursor(self, name):
        if name == self.CURSOR_DEFAULT:
            return DefaultMouseCursor()

        names = {
            self.CURSOR_CROSSHAIR: IDC_CROSS,
            self.CURSOR_HAND: IDC_HAND,
            self.CURSOR_HELP: IDC_HELP,
            self.CURSOR_NO: IDC_NO,
            self.CURSOR_SIZE: IDC_SIZEALL,
            self.CURSOR_SIZE_UP: IDC_SIZENS,
            self.CURSOR_SIZE_UP_RIGHT: IDC_SIZENESW,
            self.CURSOR_SIZE_RIGHT: IDC_SIZEWE,
            self.CURSOR_SIZE_DOWN_RIGHT: IDC_SIZENWSE,
            self.CURSOR_SIZE_DOWN: IDC_SIZENS,
            self.CURSOR_SIZE_DOWN_LEFT: IDC_SIZENESW,
            self.CURSOR_SIZE_LEFT: IDC_SIZEWE,
            self.CURSOR_SIZE_UP_LEFT: IDC_SIZENWSE,
            self.CURSOR_SIZE_UP_DOWN: IDC_SIZENS,
            self.CURSOR_SIZE_LEFT_RIGHT: IDC_SIZEWE,
            self.CURSOR_TEXT: IDC_IBEAM,
            self.CURSOR_WAIT: IDC_WAIT,
            self.CURSOR_WAIT_ARROW: IDC_APPSTARTING,
        }
        if name not in names:
            raise RuntimeError('Unknown cursor name "%s"' % name)
        cursor = _user32.LoadCursorW(None, MAKEINTRESOURCE(names[name]))
        return Win32MouseCursor(cursor)

    def set_icon(self, *images):
        # XXX Undocumented AFAICT, but XP seems happy to resize an image
        # of any size, so no scaling necessary.

        def best_image(width, height):
            # A heuristic for finding closest sized image to required size.
            image = images[0]
            for img in images:
                if img.width == width and img.height == height:
                    # Exact match always used
                    return img
                elif img.width >= width and \
                        img.width * img.height > image.width * image.height:
                    # At least wide enough, and largest area
                    image = img
            return image

        def get_icon(image):
            # Alpha-blended icon: see http://support.microsoft.com/kb/318876
            format = 'BGRA'
            pitch = len(format) * image.width

            header = BITMAPV5HEADER()
            header.bV5Size = sizeof(header)
            header.bV5Width = image.width
            header.bV5Height = image.height
            header.bV5Planes = 1
            header.bV5BitCount = 32
            header.bV5Compression = BI_BITFIELDS
            header.bV5RedMask = 0x00ff0000
            header.bV5GreenMask = 0x0000ff00
            header.bV5BlueMask = 0x000000ff
            header.bV5AlphaMask = 0xff000000

            hdc = _user32.GetDC(None)
            dataptr = c_void_p()
            bitmap = _gdi32.CreateDIBSection(hdc, byref(header), DIB_RGB_COLORS,
                                             byref(dataptr), None, 0)
            _user32.ReleaseDC(None, hdc)

            image = image.get_image_data()
            data = image.get_data(format, pitch)
            memmove(dataptr, data, len(data))

            mask = _gdi32.CreateBitmap(image.width, image.height, 1, 1, None)

            iconinfo = ICONINFO()
            iconinfo.fIcon = True
            iconinfo.hbmMask = mask
            iconinfo.hbmColor = bitmap
            icon = _user32.CreateIconIndirect(byref(iconinfo))

            _gdi32.DeleteObject(mask)
            _gdi32.DeleteObject(bitmap)

            return icon

        # Set large icon
        image = best_image(_user32.GetSystemMetrics(SM_CXICON),
                           _user32.GetSystemMetrics(SM_CYICON))
        icon = get_icon(image)
        _user32.SetClassLongPtrW(self._hwnd, GCL_HICON, icon)

        # Set small icon
        image = best_image(_user32.GetSystemMetrics(SM_CXSMICON),
                           _user32.GetSystemMetrics(SM_CYSMICON))
        icon = get_icon(image)
        _user32.SetClassLongPtrW(self._hwnd, GCL_HICONSM, icon)

    # Private util

    def _client_to_window_size(self, width, height):
        rect = RECT()
        rect.left = 0
        rect.top = 0
        rect.right = width
        rect.bottom = height
        _user32.AdjustWindowRectEx(byref(rect),
                                   self._ws_style, False, self._ex_ws_style)
        return rect.right - rect.left, rect.bottom - rect.top

    def _client_to_window_pos(self, x, y):
        rect = RECT()
        rect.left = x
        rect.top = y
<<<<<<< HEAD
        _user32.AdjustWindowRectEx(byref(rect), self._ws_style, False, self._ex_ws_style)
=======
        _user32.AdjustWindowRectEx(byref(rect),
                                   self._ws_style, False, self._ex_ws_style)
>>>>>>> ecad2e89
        return rect.left, rect.top

    # Event dispatching

    def dispatch_events(self):
        from pyglet import app
        app.platform_event_loop.start()
        self._allow_dispatch_event = True
        self.dispatch_pending_events()

        msg = MSG()
        while _user32.PeekMessageW(byref(msg), 0, 0, 0, PM_REMOVE):
            _user32.TranslateMessage(byref(msg))
            _user32.DispatchMessageW(byref(msg))
        self._allow_dispatch_event = False

    def dispatch_pending_events(self):
        while self._event_queue:
            event = self._event_queue.pop(0)
            if type(event[0]) is str:
                # pyglet event
                EventDispatcher.dispatch_event(self, *event)
            else:
                # win32 event
                event[0](*event[1:])

    def _get_window_proc(self, event_handlers):
        def f(hwnd, msg, wParam, lParam):
            event_handler = event_handlers.get(msg, None)
            result = None
            if event_handler:
                result = event_handler(msg, wParam, lParam)
            if result is None:
                result = _user32.DefWindowProcW(hwnd, msg, wParam, lParam)
            return result

        return f

    # Event handlers

    def _get_modifiers(self, key_lParam=0):
        modifiers = 0
        if _user32.GetKeyState(VK_SHIFT) & 0xff00:
            modifiers |= key.MOD_SHIFT
        if _user32.GetKeyState(VK_CONTROL) & 0xff00:
            modifiers |= key.MOD_CTRL
        if _user32.GetKeyState(VK_LWIN) & 0xff00:
            modifiers |= key.MOD_WINDOWS
        if _user32.GetKeyState(VK_CAPITAL) & 0x00ff:  # toggle
            modifiers |= key.MOD_CAPSLOCK
        if _user32.GetKeyState(VK_NUMLOCK) & 0x00ff:  # toggle
            modifiers |= key.MOD_NUMLOCK
        if _user32.GetKeyState(VK_SCROLL) & 0x00ff:  # toggle
            modifiers |= key.MOD_SCROLLLOCK
        if key_lParam:
            if key_lParam & (1 << 29):
                modifiers |= key.MOD_ALT
        elif _user32.GetKeyState(VK_MENU) < 0:
            modifiers |= key.MOD_ALT
        return modifiers

    @staticmethod
    def _get_location(lParam):
        x = c_int16(lParam & 0xffff).value
        y = c_int16(lParam >> 16).value
        return x, y

    @Win32EventHandler(WM_KEYDOWN)
    @Win32EventHandler(WM_KEYUP)
    @Win32EventHandler(WM_SYSKEYDOWN)
    @Win32EventHandler(WM_SYSKEYUP)
    def _event_key(self, msg, wParam, lParam):
        repeat = False
        if lParam & (1 << 30):
            if msg not in (WM_KEYUP, WM_SYSKEYUP):
                repeat = True
            ev = 'on_key_release'
        else:
            ev = 'on_key_press'

        symbol = keymap.get(wParam, None)
        if symbol is None:
            ch = _user32.MapVirtualKeyW(wParam, MAPVK_VK_TO_CHAR)
            symbol = chmap.get(ch)

        if symbol is None:
            symbol = key.user_key(wParam)
        elif symbol == key.LCTRL and lParam & (1 << 24):
            symbol = key.RCTRL
        elif symbol == key.LALT and lParam & (1 << 24):
            symbol = key.RALT
        elif symbol == key.LSHIFT:
            pass  # TODO: some magic with getstate to find out if it's the
            # right or left shift key.

        modifiers = self._get_modifiers(lParam)

        if not repeat:
            self.dispatch_event(ev, symbol, modifiers)

        ctrl = modifiers & key.MOD_CTRL != 0
        if (symbol, ctrl) in _motion_map and msg not in (WM_KEYUP, WM_SYSKEYUP):
            motion = _motion_map[symbol, ctrl]
            if modifiers & key.MOD_SHIFT:
                self.dispatch_event('on_text_motion_select', motion)
            else:
                self.dispatch_event('on_text_motion', motion)

        # Send on to DefWindowProc if not exclusive.
        if self._exclusive_keyboard:
            return 0
        else:
            return None

    @Win32EventHandler(WM_CHAR)
    def _event_char(self, msg, wParam, lParam):
        text = chr(wParam)
        if unicodedata.category(text) != 'Cc' or text == '\r':
            self.dispatch_event('on_text', text)
        return 0

    @ViewEventHandler
    @Win32EventHandler(WM_INPUT)
    def _event_raw_input(self, msg, wParam, lParam):
        if not self._exclusive_mouse:
            return 0

        hRawInput = cast(lParam, HRAWINPUT)
        inp = RAWINPUT()
        size = UINT(sizeof(inp))
        _user32.GetRawInputData(hRawInput, RID_INPUT, byref(inp),
                                byref(size), sizeof(RAWINPUTHEADER))

        if inp.header.dwType == RIM_TYPEMOUSE:
            rmouse = inp.data.mouse

            if rmouse.usButtonFlags & RI_MOUSE_LEFT_BUTTON_DOWN:
                self.dispatch_event('on_mouse_press', 0, 0, mouse.LEFT,
                                    self._get_modifiers())
                self._exclusive_mouse_buttons |= mouse.LEFT
            if rmouse.usButtonFlags & RI_MOUSE_LEFT_BUTTON_UP:
                self.dispatch_event('on_mouse_release', 0, 0, mouse.LEFT,
                                    self._get_modifiers())
                self._exclusive_mouse_buttons &= ~mouse.LEFT
            if rmouse.usButtonFlags & RI_MOUSE_RIGHT_BUTTON_DOWN:
                self.dispatch_event('on_mouse_press', 0, 0, mouse.RIGHT,
                                    self._get_modifiers())
                self._exclusive_mouse_buttons |= mouse.RIGHT
            if rmouse.usButtonFlags & RI_MOUSE_RIGHT_BUTTON_UP:
                self.dispatch_event('on_mouse_release', 0, 0, mouse.RIGHT,
                                    self._get_modifiers())
                self._exclusive_mouse_buttons &= ~mouse.RIGHT
            if rmouse.usButtonFlags & RI_MOUSE_MIDDLE_BUTTON_DOWN:
                self.dispatch_event('on_mouse_press', 0, 0, mouse.MIDDLE,
                                    self._get_modifiers())
                self._exclusive_mouse_buttons |= mouse.MIDDLE
            if rmouse.usButtonFlags & RI_MOUSE_MIDDLE_BUTTON_UP:
                self.dispatch_event('on_mouse_release', 0, 0, mouse.MIDDLE,
                                    self._get_modifiers())
                self._exclusive_mouse_buttons &= ~mouse.MIDDLE
            if rmouse.usButtonFlags & RI_MOUSE_WHEEL:
                delta = SHORT(rmouse.usButtonData).value
                self.dispatch_event('on_mouse_scroll',
                                    0, 0, 0, delta / float(WHEEL_DELTA))

            if rmouse.usFlags & 0x01 == MOUSE_MOVE_RELATIVE:
                if rmouse.lLastX != 0 or rmouse.lLastY != 0:
                    # Motion event
                    # In relative motion, Y axis is positive for below.
                    # We invert it for Pyglet so positive is motion up.
                    if self._exclusive_mouse_buttons:
                        self.dispatch_event('on_mouse_drag', 0, 0,
                                            rmouse.lLastX, -rmouse.lLastY,
                                            self._exclusive_mouse_buttons,
                                            self._get_modifiers())
                    else:
                        self.dispatch_event('on_mouse_motion', 0, 0,
                                            rmouse.lLastX, -rmouse.lLastY)
            else:
                if self._exclusive_mouse_lpos is None:
                    self._exclusive_mouse_lpos = rmouse.lLastX, rmouse.lLastY
                last_x, last_y = self._exclusive_mouse_lpos
                rel_x = rmouse.lLastX - last_x
                rel_y = rmouse.lLastY - last_y
                if rel_x != 0 or rel_y != 0.0:
                    # Motion event
                    if self._exclusive_mouse_buttons:
                        self.dispatch_event('on_mouse_drag', 0, 0,
                                            rmouse.lLastX, -rmouse.lLastY,
                                            self._exclusive_mouse_buttons,
                                            self._get_modifiers())
                    else:
                        self.dispatch_event('on_mouse_motion', 0, 0,
                                            rel_x, rel_y)
                    self._exclusive_mouse_lpos = rmouse.lLastX, rmouse.lLastY

        return 0

    @ViewEventHandler
    @Win32EventHandler(WM_MOUSEMOVE)
    def _event_mousemove(self, msg, wParam, lParam):
        if self._exclusive_mouse and self._has_focus:
            return 0

        x, y = self._get_location(lParam)
        y = self._height - y

        dx = x - self._mouse_x
        dy = y - self._mouse_y

        if not self._tracking:
            # There is no WM_MOUSEENTER message (!), so fake it from the
            # first WM_MOUSEMOVE event after leaving.  Use self._tracking
            # to determine when to recreate the tracking structure after
            # re-entering (to track the next WM_MOUSELEAVE).
            self._mouse_in_window = True
            self.set_mouse_platform_visible()
            self.dispatch_event('on_mouse_enter', x, y)
            self._tracking = True
            track = TRACKMOUSEEVENT()
            track.cbSize = sizeof(track)
            track.dwFlags = TME_LEAVE
            track.hwndTrack = self._view_hwnd
            _user32.TrackMouseEvent(byref(track))

        # Don't generate motion/drag events when mouse hasn't moved. (Issue
        # 305)
        if self._mouse_x == x and self._mouse_y == y:
            return 0

        self._mouse_x = x
        self._mouse_y = y

        buttons = 0
        if wParam & MK_LBUTTON:
            buttons |= mouse.LEFT
        if wParam & MK_MBUTTON:
            buttons |= mouse.MIDDLE
        if wParam & MK_RBUTTON:
            buttons |= mouse.RIGHT

        if buttons:
            # Drag event
            modifiers = self._get_modifiers()
            self.dispatch_event('on_mouse_drag',
                                x, y, dx, dy, buttons, modifiers)
        else:
            # Motion event
            self.dispatch_event('on_mouse_motion', x, y, dx, dy)
        return 0

    @ViewEventHandler
    @Win32EventHandler(WM_MOUSELEAVE)
    def _event_mouseleave(self, msg, wParam, lParam):
        point = POINT()
        _user32.GetCursorPos(byref(point))
        _user32.ScreenToClient(self._view_hwnd, byref(point))
        x = point.x
        y = self._height - point.y
        self._tracking = False
        self._mouse_in_window = False
        self.set_mouse_platform_visible()
        self.dispatch_event('on_mouse_leave', x, y)
        return 0

    def _event_mousebutton(self, ev, button, lParam):
        if ev == 'on_mouse_press':
            _user32.SetCapture(self._view_hwnd)
        else:
            _user32.ReleaseCapture()
        x, y = self._get_location(lParam)
        y = self._height - y
        self.dispatch_event(ev, x, y, button, self._get_modifiers())
        return 0

    @ViewEventHandler
    @Win32EventHandler(WM_LBUTTONDOWN)
    def _event_lbuttondown(self, msg, wParam, lParam):
        return self._event_mousebutton(
            'on_mouse_press', mouse.LEFT, lParam)

    @ViewEventHandler
    @Win32EventHandler(WM_LBUTTONUP)
    def _event_lbuttonup(self, msg, wParam, lParam):
        return self._event_mousebutton(
            'on_mouse_release', mouse.LEFT, lParam)

    @ViewEventHandler
    @Win32EventHandler(WM_MBUTTONDOWN)
    def _event_mbuttondown(self, msg, wParam, lParam):
        return self._event_mousebutton(
            'on_mouse_press', mouse.MIDDLE, lParam)

    @ViewEventHandler
    @Win32EventHandler(WM_MBUTTONUP)
    def _event_mbuttonup(self, msg, wParam, lParam):
        return self._event_mousebutton(
            'on_mouse_release', mouse.MIDDLE, lParam)

    @ViewEventHandler
    @Win32EventHandler(WM_RBUTTONDOWN)
    def _event_rbuttondown(self, msg, wParam, lParam):
        return self._event_mousebutton(
            'on_mouse_press', mouse.RIGHT, lParam)

    @ViewEventHandler
    @Win32EventHandler(WM_RBUTTONUP)
    def _event_rbuttonup(self, msg, wParam, lParam):
        return self._event_mousebutton(
            'on_mouse_release', mouse.RIGHT, lParam)

    @Win32EventHandler(WM_MOUSEWHEEL)
    def _event_mousewheel(self, msg, wParam, lParam):
        delta = c_short(wParam >> 16).value
        self.dispatch_event('on_mouse_scroll',
                            self._mouse_x, self._mouse_y, 0, delta / float(WHEEL_DELTA))
        return 0

    @Win32EventHandler(WM_CLOSE)
    def _event_close(self, msg, wParam, lParam):
        self.dispatch_event('on_close')
        return 0

    @ViewEventHandler
    @Win32EventHandler(WM_PAINT)
    def _event_paint(self, msg, wParam, lParam):
        self.dispatch_event('on_expose')

        # Validating the window using ValidateRect or ValidateRgn
        # doesn't clear the paint message when more than one window
        # is open [why?]; defer to DefWindowProc instead.
        return None

    @Win32EventHandler(WM_SIZING)
    def _event_sizing(self, msg, wParam, lParam):
        # rect = cast(lParam, POINTER(RECT)).contents
        # width, height = self.get_size()

        from pyglet import app
        if app.event_loop is not None:
            app.event_loop.enter_blocking()
        return 1

    @Win32EventHandler(WM_SIZE)
    def _event_size(self, msg, wParam, lParam):
        if not self._dc:
            # Ignore window creation size event (appears for fullscreen
            # only) -- we haven't got DC or HWND yet.
            return None

        if wParam == SIZE_MINIMIZED:
            # Minimized, not resized.
            self._hidden = True
            self.dispatch_event('on_hide')
            return 0
        if self._hidden:
            # Restored
            self._hidden = False
            self.dispatch_event('on_show')
        w, h = self._get_location(lParam)
        if not self._fullscreen:
            self._width, self._height = w, h
        self._update_view_location(self._width, self._height)
        self.switch_to()
        self.dispatch_event('on_resize', self._width, self._height)
        return 0

    @Win32EventHandler(WM_SYSCOMMAND)
    def _event_syscommand(self, msg, wParam, lParam):
        # check for ALT key to prevent app from hanging because there is
        # no windows menu bar
        if wParam == SC_KEYMENU and lParam & (1 >> 16) <= 0:
            return 0

        if wParam & 0xfff0 in (SC_MOVE, SC_SIZE):
            # Should be in WM_ENTERSIZEMOVE, but we never get that message.
            from pyglet import app

            if app.event_loop is not None:
                app.event_loop.enter_blocking()

    @Win32EventHandler(WM_MOVE)
    def _event_move(self, msg, wParam, lParam):
        x, y = self._get_location(lParam)
        self.dispatch_event('on_move', x, y)
        return 0

    @Win32EventHandler(WM_EXITSIZEMOVE)
    def _event_entersizemove(self, msg, wParam, lParam):
        from pyglet import app
        if app.event_loop is not None:
            app.event_loop.exit_blocking()

    """
    # Alternative to using WM_SETFOCUS and WM_KILLFOCUS.  Which
    # is better?

    @Win32EventHandler(WM_ACTIVATE)
    def _event_activate(self, msg, wParam, lParam):
        if wParam & 0xffff == WA_INACTIVE:
            self.dispatch_event('on_deactivate')
        else:
            self.dispatch_event('on_activate')
            _user32.SetFocus(self._hwnd)
        return 0
    """

    @Win32EventHandler(WM_SETFOCUS)
    def _event_setfocus(self, msg, wParam, lParam):
        self.dispatch_event('on_activate')
        self._has_focus = True

        self.set_exclusive_keyboard(self._exclusive_keyboard)
        self.set_exclusive_mouse(self._exclusive_mouse)
        return 0

    @Win32EventHandler(WM_KILLFOCUS)
    def _event_killfocus(self, msg, wParam, lParam):
        self.dispatch_event('on_deactivate')
        self._has_focus = False
        exclusive_keyboard = self._exclusive_keyboard
        exclusive_mouse = self._exclusive_mouse
        # Disable both exclusive keyboard and mouse
        self.set_exclusive_keyboard(False)
        self.set_exclusive_mouse(False)

        # But save desired state and note that we lost focus
        # This will allow to reset the correct mode once we regain focus
        self._exclusive_keyboard = exclusive_keyboard
        self._exclusive_keyboard_focus = False
        self._exclusive_mouse = exclusive_mouse
        self._exclusive_mouse_focus = False
        return 0

    @Win32EventHandler(WM_GETMINMAXINFO)
    def _event_getminmaxinfo(self, msg, wParam, lParam):
        info = MINMAXINFO.from_address(lParam)
        if self._minimum_size:
            info.ptMinTrackSize.x, info.ptMinTrackSize.y = \
                self._client_to_window_size(*self._minimum_size)
        if self._maximum_size:
            info.ptMaxTrackSize.x, info.ptMaxTrackSize.y = \
                self._client_to_window_size(*self._maximum_size)
        return 0

    @Win32EventHandler(WM_ERASEBKGND)
    def _event_erasebkgnd(self, msg, wParam, lParam):
        # Prevent flicker during resize; but erase bkgnd if we're fullscreen.
        if self._fullscreen:
            return 0
        else:
            return 1

    @ViewEventHandler
    @Win32EventHandler(WM_ERASEBKGND)
    def _event_erasebkgnd_view(self, msg, wParam, lParam):
        # Prevent flicker during resize.
        return 1<|MERGE_RESOLUTION|>--- conflicted
+++ resolved
@@ -619,12 +619,8 @@
         rect = RECT()
         rect.left = x
         rect.top = y
-<<<<<<< HEAD
-        _user32.AdjustWindowRectEx(byref(rect), self._ws_style, False, self._ex_ws_style)
-=======
         _user32.AdjustWindowRectEx(byref(rect),
                                    self._ws_style, False, self._ex_ws_style)
->>>>>>> ecad2e89
         return rect.left, rect.top
 
     # Event dispatching
