# ----------------------------------------------------------------------------
# pyglet
# Copyright (c) 2006-2008 Alex Holkner
# Copyright (c) 2008-2021 pyglet contributors
# All rights reserved.
#
# Redistribution and use in source and binary forms, with or without
# modification, are permitted provided that the following conditions
# are met:
#
#  * Redistributions of source code must retain the above copyright
#    notice, this list of conditions and the following disclaimer.
#  * Redistributions in binary form must reproduce the above copyright
#    notice, this list of conditions and the following disclaimer in
#    the documentation and/or other materials provided with the
#    distribution.
#  * Neither the name of pyglet nor the names of its
#    contributors may be used to endorse or promote products
#    derived from this software without specific prior written
#    permission.
#
# THIS SOFTWARE IS PROVIDED BY THE COPYRIGHT HOLDERS AND CONTRIBUTORS
# "AS IS" AND ANY EXPRESS OR IMPLIED WARRANTIES, INCLUDING, BUT NOT
# LIMITED TO, THE IMPLIED WARRANTIES OF MERCHANTABILITY AND FITNESS
# FOR A PARTICULAR PURPOSE ARE DISCLAIMED. IN NO EVENT SHALL THE
# COPYRIGHT OWNER OR CONTRIBUTORS BE LIABLE FOR ANY DIRECT, INDIRECT,
# INCIDENTAL, SPECIAL, EXEMPLARY, OR CONSEQUENTIAL DAMAGES (INCLUDING,
# BUT NOT LIMITED TO, PROCUREMENT OF SUBSTITUTE GOODS OR SERVICES;
# LOSS OF USE, DATA, OR PROFITS; OR BUSINESS INTERRUPTION) HOWEVER
# CAUSED AND ON ANY THEORY OF LIABILITY, WHETHER IN CONTRACT, STRICT
# LIABILITY, OR TORT (INCLUDING NEGLIGENCE OR OTHERWISE) ARISING IN
# ANY WAY OUT OF THE USE OF THIS SOFTWARE, EVEN IF ADVISED OF THE
# POSSIBILITY OF SUCH DAMAGE.
# ----------------------------------------------------------------------------
from ctypes import *
from functools import lru_cache
import unicodedata

from pyglet import compat_platform

if compat_platform not in ('cygwin', 'win32'):
    raise ImportError('Not a win32 platform.')

import pyglet
from pyglet.window import BaseWindow, WindowException, MouseCursor
from pyglet.window import DefaultMouseCursor, _PlatformEventHandler, _ViewEventHandler
from pyglet.event import EventDispatcher
from pyglet.window import key, mouse

from pyglet.canvas.win32 import Win32Canvas

from pyglet.libs.win32 import _user32, _kernel32, _gdi32, _dwmapi, _shell32
from pyglet.libs.win32.constants import *
from pyglet.libs.win32.winkey import *
from pyglet.libs.win32.types import *

# symbol,ctrl -> motion mapping
_motion_map = {
    (key.UP, False): key.MOTION_UP,
    (key.RIGHT, False): key.MOTION_RIGHT,
    (key.DOWN, False): key.MOTION_DOWN,
    (key.LEFT, False): key.MOTION_LEFT,
    (key.RIGHT, True): key.MOTION_NEXT_WORD,
    (key.LEFT, True): key.MOTION_PREVIOUS_WORD,
    (key.HOME, False): key.MOTION_BEGINNING_OF_LINE,
    (key.END, False): key.MOTION_END_OF_LINE,
    (key.PAGEUP, False): key.MOTION_PREVIOUS_PAGE,
    (key.PAGEDOWN, False): key.MOTION_NEXT_PAGE,
    (key.HOME, True): key.MOTION_BEGINNING_OF_FILE,
    (key.END, True): key.MOTION_END_OF_FILE,
    (key.BACKSPACE, False): key.MOTION_BACKSPACE,
    (key.DELETE, False): key.MOTION_DELETE,
    (key.C, True): key.MOTION_COPY,
    (key.V, True): key.MOTION_PASTE
}


class Win32MouseCursor(MouseCursor):
    gl_drawable = False
    hw_drawable = True

    def __init__(self, cursor):
        self.cursor = cursor


# This is global state, we have to be careful not to set the same state twice,
# which will throw off the ShowCursor counter.
_win32_cursor_visible = True

Win32EventHandler = _PlatformEventHandler
ViewEventHandler = _ViewEventHandler


class Win32Window(BaseWindow):
    _window_class = None
    _hwnd = None
    _dc = None
    _wgl_context = None
    _tracking = False
    _hidden = False
    _has_focus = False

    _exclusive_keyboard_focus = True
    _exclusive_mouse_focus = True
    _exclusive_mouse_screen = None
    _exclusive_mouse_lpos = None
    _exclusive_mouse_buttons = 0
    _mouse_platform_visible = True
    _pending_click = False
    _in_title_bar = False
    
    _keyboard_state = {0x02A: False, 0x036: False}  # For shift keys.

    _ws_style = 0
    _ex_ws_style = 0

    def __init__(self, *args, **kwargs):
        # Bind event handlers
        self._event_handlers = {}
        self._view_event_handlers = {}
        for func_name in self._platform_event_names:
            if not hasattr(self, func_name):
                continue
            func = getattr(self, func_name)
            for message in func._platform_event_data:
                if hasattr(func, '_view'):
                    self._view_event_handlers[message] = func
                else:
                    self._event_handlers[message] = func

        self._always_dwm = sys.getwindowsversion() >= (6, 2)
        self._interval = 0

        super(Win32Window, self).__init__(*args, **kwargs)

    def _recreate(self, changes):
        if 'context' in changes:
            self._wgl_context = None

        self._create()

    def _create(self):
        # Ensure style is set before determining width/height.
        if self._fullscreen:
            self._ws_style = WS_POPUP
            self._ex_ws_style = 0  # WS_EX_TOPMOST
        else:
            styles = {
                self.WINDOW_STYLE_DEFAULT: (WS_OVERLAPPEDWINDOW, 0),
                self.WINDOW_STYLE_DIALOG: (WS_OVERLAPPED | WS_CAPTION | WS_SYSMENU,
                                           WS_EX_DLGMODALFRAME),
                self.WINDOW_STYLE_TOOL: (WS_OVERLAPPED | WS_CAPTION | WS_SYSMENU,
                                         WS_EX_TOOLWINDOW),
                self.WINDOW_STYLE_BORDERLESS: (WS_POPUP, 0),
                self.WINDOW_STYLE_TRANSPARENT: (WS_OVERLAPPEDWINDOW,
                                                WS_EX_LAYERED),
                self.WINDOW_STYLE_OVERLAY: (WS_POPUP,
                                            WS_EX_LAYERED | WS_EX_TRANSPARENT)
            }
            self._ws_style, self._ex_ws_style = styles[self._style]

        if self._resizable and not self._fullscreen:
            self._ws_style |= WS_THICKFRAME
        else:
            self._ws_style &= ~(WS_THICKFRAME | WS_MAXIMIZEBOX)

        if self._fullscreen:
            width = self.screen.width
            height = self.screen.height
        else:
            width, height = \
                self._client_to_window_size(self._width, self._height)

        if not self._window_class:
            module = _kernel32.GetModuleHandleW(None)
            white = _gdi32.GetStockObject(WHITE_BRUSH)
            black = _gdi32.GetStockObject(BLACK_BRUSH)
            self._window_class = WNDCLASS()
            self._window_class.lpszClassName = u'GenericAppClass%d' % id(self)
            self._window_class.lpfnWndProc = WNDPROC(
                self._get_window_proc(self._event_handlers))
            self._window_class.style = CS_VREDRAW | CS_HREDRAW | CS_OWNDC
            self._window_class.hInstance = 0
            self._window_class.hIcon = _user32.LoadIconW(module, MAKEINTRESOURCE(1))
            self._window_class.hbrBackground = black
            self._window_class.lpszMenuName = None
            self._window_class.cbClsExtra = 0
            self._window_class.cbWndExtra = 0
            _user32.RegisterClassW(byref(self._window_class))

            self._view_window_class = WNDCLASS()
            self._view_window_class.lpszClassName = \
                u'GenericViewClass%d' % id(self)
            self._view_window_class.lpfnWndProc = WNDPROC(
                self._get_window_proc(self._view_event_handlers))
            self._view_window_class.style = 0
            self._view_window_class.hInstance = 0
            self._view_window_class.hIcon = 0
            self._view_window_class.hbrBackground = white
            self._view_window_class.lpszMenuName = None
            self._view_window_class.cbClsExtra = 0
            self._view_window_class.cbWndExtra = 0
            _user32.RegisterClassW(byref(self._view_window_class))

        if not self._hwnd:
            self._hwnd = _user32.CreateWindowExW(
                self._ex_ws_style,
                self._window_class.lpszClassName,
                u'',
                self._ws_style,
                CW_USEDEFAULT,
                CW_USEDEFAULT,
                width,
                height,
                0,
                0,
                self._window_class.hInstance,
                0)

            # View Hwnd is for the client area so certain events (mouse events) don't trigger outside of area.
            self._view_hwnd = _user32.CreateWindowExW(
                0,
                self._view_window_class.lpszClassName,
                u'',
                WS_CHILD | WS_VISIBLE,
                0, 0, 0, 0,
                self._hwnd,
                0,
                self._view_window_class.hInstance,
                0)

            if not self._view_hwnd:
                last_error = _kernel32.GetLastError()
                raise Exception("Failed to create handle", self, last_error, self._view_hwnd, self._hwnd)

            self._dc = _user32.GetDC(self._view_hwnd)

            # Only allow files being dropped if specified.
            if self._file_drops:
                # Allows UAC to not block the drop files request if low permissions. All 3 must be set.
                if WINDOWS_7_OR_GREATER:
                    _user32.ChangeWindowMessageFilterEx(self._hwnd, WM_DROPFILES, MSGFLT_ALLOW, None)
                    _user32.ChangeWindowMessageFilterEx(self._hwnd, WM_COPYDATA, MSGFLT_ALLOW, None)
                    _user32.ChangeWindowMessageFilterEx(self._hwnd, WM_COPYGLOBALDATA, MSGFLT_ALLOW, None)

                _shell32.DragAcceptFiles(self._hwnd, True)

            # Set the raw keyboard to handle shift state. This is required as legacy events cannot handle shift states
            # when both keys are used together. View Hwnd as none changes focus to follow keyboard.
            raw_keyboard = RAWINPUTDEVICE(0x01, 0x06, 0, None)
            if not _user32.RegisterRawInputDevices(
                    byref(raw_keyboard), 1, sizeof(RAWINPUTDEVICE)):
                print("Warning: Failed to unregister raw input keyboard.")
        else:
            # Window already exists, update it with new style

            # We need to hide window here, otherwise Windows forgets
            # to redraw the whole screen after leaving fullscreen.
            _user32.ShowWindow(self._hwnd, SW_HIDE)

            _user32.SetWindowLongW(self._hwnd,
                                   GWL_STYLE,
                                   self._ws_style)
            _user32.SetWindowLongW(self._hwnd,
                                   GWL_EXSTYLE,
                                   self._ex_ws_style)

        if self._fullscreen:
            hwnd_after = HWND_TOPMOST
        else:
            hwnd_after = HWND_NOTOPMOST

        # Position and size window
        if self._fullscreen:
            _user32.SetWindowPos(self._hwnd, hwnd_after,
                                 self._screen.x, self._screen.y, width, height, SWP_FRAMECHANGED)
        elif False:  # TODO location not in pyglet API
            x, y = self._client_to_window_pos(*factory.get_location())
            _user32.SetWindowPos(self._hwnd, hwnd_after,
                                 x, y, width, height, SWP_FRAMECHANGED)
        elif self.style == 'transparent' or self.style == "overlay":
            _user32.SetLayeredWindowAttributes(self._hwnd, 0, 254, LWA_ALPHA)
            if self.style == "overlay":
                _user32.SetWindowPos(self._hwnd, HWND_TOPMOST, 0,
                                     0, width, height, SWP_NOMOVE | SWP_NOSIZE)
        else:
            _user32.SetWindowPos(self._hwnd, hwnd_after,
                                 0, 0, width, height, SWP_NOMOVE | SWP_FRAMECHANGED)

        self._update_view_location(self._width, self._height)

        # Context must be created after window is created.
        if not self._wgl_context:
            self.canvas = Win32Canvas(self.display, self._view_hwnd, self._dc)
            self.context.attach(self.canvas)
            self._wgl_context = self.context._context

        self.set_caption(self._caption)

        self.switch_to()
        self.set_vsync(self._vsync)

        if self._visible:
            self.set_visible()
            # Might need resize event if going from fullscreen to fullscreen
            self.dispatch_event('on_resize', self._width, self._height)
            self.dispatch_event('on_expose')

    def _update_view_location(self, width, height):
        if self._fullscreen:
            x = (self.screen.width - width) // 2
            y = (self.screen.height - height) // 2
        else:
            x = y = 0
        _user32.SetWindowPos(self._view_hwnd, 0,
                             x, y, width, height, SWP_NOZORDER | SWP_NOOWNERZORDER)

    def close(self):
        if not self._hwnd:
            super(Win32Window, self).close()
            return

        _user32.DestroyWindow(self._hwnd)
        _user32.UnregisterClassW(self._window_class.lpszClassName, 0)

        self._window_class = None
        self._view_window_class = None
        self._view_event_handlers.clear()
        self._event_handlers.clear()
        self.set_mouse_platform_visible(True)
        self._hwnd = None
        self._dc = None
        self._wgl_context = None
        super(Win32Window, self).close()

    def _dwm_composition_enabled(self):
        """ Checks if Windows DWM is enabled (Windows Vista+)
            Note: Always on for Windows 8+
        """
        is_enabled = c_int()
        _dwmapi.DwmIsCompositionEnabled(byref(is_enabled))
        return is_enabled.value

    def _get_vsync(self):
        return bool(self._interval)

    vsync = property(_get_vsync)  # overrides BaseWindow property

    def set_vsync(self, vsync: bool) -> None:
        if pyglet.options['vsync'] is not None:
            vsync = pyglet.options['vsync']

        self._interval = vsync

        if not self._fullscreen:
            # Disable interval if composition is enabled to avoid conflict with DWM.
            if self._always_dwm or self._dwm_composition_enabled():
                vsync = False

        super().set_vsync(vsync)
        self.context.set_vsync(vsync)

    def switch_to(self):
        self.context.set_current()

    def update_transparency(self):
        region = _gdi32.CreateRectRgn(0, 0, -1, -1)
        bb = DWM_BLURBEHIND()
        bb.dwFlags = DWM_BB_ENABLE | DWM_BB_BLURREGION
        bb.hRgnBlur = region
        bb.fEnable = True

        _dwmapi.DwmEnableBlurBehindWindow(self._hwnd, ctypes.byref(bb))
        _gdi32.DeleteObject(region)

    def flip(self):
        self.draw_mouse_cursor()

        if not self._fullscreen:
            if self._always_dwm or self._dwm_composition_enabled():
                if self._interval:
                    _dwmapi.DwmFlush()

        if self.style in ('overlay', 'transparent'):
            self.update_transparency()

        self.context.flip()

    def set_location(self, x, y):
        x, y = self._client_to_window_pos(x, y)
        _user32.SetWindowPos(self._hwnd, 0, x, y, 0, 0,
                             (SWP_NOZORDER |
                              SWP_NOSIZE |
                              SWP_NOOWNERZORDER))

    def get_location(self):
        rect = RECT()
        _user32.GetClientRect(self._hwnd, byref(rect))
        point = POINT()
        point.x = rect.left
        point.y = rect.top
        _user32.ClientToScreen(self._hwnd, byref(point))
        return point.x, point.y

    def set_size(self, width: int, height: int) -> None:
        super().set_size(width, height)
        width, height = self._client_to_window_size(width, height)
        _user32.SetWindowPos(self._hwnd, 0, 0, 0, width, height,
                             (SWP_NOZORDER |
                              SWP_NOMOVE |
                              SWP_NOOWNERZORDER))

    def activate(self):
        _user32.SetForegroundWindow(self._hwnd)

    def set_visible(self, visible: bool = True) -> None:
        super().set_visible(visible)

        if visible:
            insertAfter = HWND_TOPMOST if self._fullscreen else HWND_TOP
            _user32.SetWindowPos(self._hwnd, insertAfter, 0, 0, 0, 0,
                                 SWP_NOMOVE | SWP_NOSIZE | SWP_SHOWWINDOW)
            self.dispatch_event('on_resize', self._width, self._height)
            self.activate()
            self.dispatch_event('on_show')
        else:
            _user32.ShowWindow(self._hwnd, SW_HIDE)
            self.dispatch_event('on_hide')
        self.set_mouse_platform_visible()

    def minimize(self):
        _user32.ShowWindow(self._hwnd, SW_MINIMIZE)

    def maximize(self):
        _user32.ShowWindow(self._hwnd, SW_MAXIMIZE)

    def set_caption(self, caption):
        self._caption = caption
        _user32.SetWindowTextW(self._hwnd, c_wchar_p(caption))

    def set_mouse_platform_visible(self, platform_visible=None):
        if platform_visible is None:
            platform_visible = (self._mouse_visible and
                                not self._mouse_exclusive and
                                (not self._mouse_cursor.gl_drawable or self._mouse_cursor.hw_drawable)) or \
                               (not self._mouse_in_window or
                                not self._has_focus)

        if platform_visible and self._mouse_cursor.hw_drawable:
            if isinstance(self._mouse_cursor, Win32MouseCursor):
                cursor = self._mouse_cursor.cursor
            elif isinstance(self._mouse_cursor, DefaultMouseCursor):
                cursor = _user32.LoadCursorW(None, MAKEINTRESOURCE(IDC_ARROW))
            else:
                cursor = self._create_cursor_from_image(self._mouse_cursor)

            _user32.SetClassLongW(self._view_hwnd, GCL_HCURSOR, cursor)
            _user32.SetCursor(cursor)

        if platform_visible == self._mouse_platform_visible:
            return

        self._set_cursor_visibility(platform_visible)

        self._mouse_platform_visible = platform_visible

    def _set_cursor_visibility(self, platform_visible):
        # Avoid calling ShowCursor with the current visibility (which would
        # push the counter too far away from zero).
        global _win32_cursor_visible
        if _win32_cursor_visible != platform_visible:
            _user32.ShowCursor(platform_visible)
            _win32_cursor_visible = platform_visible

    def _update_clipped_cursor(self):
        # Clip to client area, to prevent large mouse movements taking
        # it outside the client area.
        if self._in_title_bar or self._pending_click:
            return

        rect = RECT()
        _user32.GetClientRect(self._view_hwnd, byref(rect))
        _user32.MapWindowPoints(self._view_hwnd, HWND_DESKTOP,
                                byref(rect), 2)

        # For some reason borders can be off 1 pixel, allowing cursor into frame/minimize/exit buttons?
        rect.top += 1
        rect.left += 1
        rect.right -= 1
        rect.bottom -= 1

        _user32.ClipCursor(byref(rect))

    def set_exclusive_mouse(self, exclusive=True):
        if self._mouse_exclusive == exclusive and \
                self._exclusive_mouse_focus == self._has_focus:
            return

        # Mouse: UsagePage = 1, Usage = 2
        raw_mouse = RAWINPUTDEVICE(0x01, 0x02, 0, None)
        if not exclusive:
            raw_mouse.dwFlags = RIDEV_REMOVE
            raw_mouse.hwndTarget = None

        if not _user32.RegisterRawInputDevices(
                byref(raw_mouse), 1, sizeof(RAWINPUTDEVICE)):
            if exclusive:
                raise WindowException("Cannot enter mouse exclusive mode.")

        self._exclusive_mouse_buttons = 0
        if exclusive and self._has_focus:
            self._update_clipped_cursor()
        else:
            # Release clip
            _user32.ClipCursor(None)

        super().set_exclusive_mouse(exclusive)
        self._exclusive_mouse_focus = self._has_focus
        self.set_mouse_platform_visible(not exclusive)

    def set_mouse_position(self, x, y, absolute=False):
        if not absolute:
            rect = RECT()
            _user32.GetClientRect(self._view_hwnd, byref(rect))
            _user32.MapWindowPoints(self._view_hwnd, HWND_DESKTOP, byref(rect), 2)

            x = x + rect.left
            y = rect.top + (rect.bottom - rect.top) - y

        _user32.SetCursorPos(x, y)

    def set_exclusive_keyboard(self, exclusive=True):
        if self._keyboard_exclusive == exclusive and \
                self._exclusive_keyboard_focus == self._has_focus:
            return

        if exclusive and self._has_focus:
            _user32.RegisterHotKey(self._hwnd, 0, WIN32_MOD_ALT, VK_TAB)
        else:
            _user32.UnregisterHotKey(self._hwnd, 0)

        super().set_exclusive_keyboard(exclusive)
        self._exclusive_keyboard_focus = self._has_focus

    def get_system_mouse_cursor(self, name):
        if name == self.CURSOR_DEFAULT:
            return DefaultMouseCursor()

        names = {
            self.CURSOR_CROSSHAIR: IDC_CROSS,
            self.CURSOR_HAND: IDC_HAND,
            self.CURSOR_HELP: IDC_HELP,
            self.CURSOR_NO: IDC_NO,
            self.CURSOR_SIZE: IDC_SIZEALL,
            self.CURSOR_SIZE_UP: IDC_SIZENS,
            self.CURSOR_SIZE_UP_RIGHT: IDC_SIZENESW,
            self.CURSOR_SIZE_RIGHT: IDC_SIZEWE,
            self.CURSOR_SIZE_DOWN_RIGHT: IDC_SIZENWSE,
            self.CURSOR_SIZE_DOWN: IDC_SIZENS,
            self.CURSOR_SIZE_DOWN_LEFT: IDC_SIZENESW,
            self.CURSOR_SIZE_LEFT: IDC_SIZEWE,
            self.CURSOR_SIZE_UP_LEFT: IDC_SIZENWSE,
            self.CURSOR_SIZE_UP_DOWN: IDC_SIZENS,
            self.CURSOR_SIZE_LEFT_RIGHT: IDC_SIZEWE,
            self.CURSOR_TEXT: IDC_IBEAM,
            self.CURSOR_WAIT: IDC_WAIT,
            self.CURSOR_WAIT_ARROW: IDC_APPSTARTING,
        }
        if name not in names:
            raise RuntimeError('Unknown cursor name "%s"' % name)
        cursor = _user32.LoadCursorW(None, MAKEINTRESOURCE(names[name]))
        return Win32MouseCursor(cursor)

    def set_icon(self, *images):
        # XXX Undocumented AFAICT, but XP seems happy to resize an image
        # of any size, so no scaling necessary.

        def best_image(width, height):
            # A heuristic for finding closest sized image to required size.
            image = images[0]
            for img in images:
                if img.width == width and img.height == height:
                    # Exact match always used
                    return img
                elif img.width >= width and \
                        img.width * img.height > image.width * image.height:
                    # At least wide enough, and largest area
                    image = img
            return image

        def get_icon(image):
            # Alpha-blended icon: see http://support.microsoft.com/kb/318876
            format = 'BGRA'
            pitch = len(format) * image.width

            header = BITMAPV5HEADER()
            header.bV5Size = sizeof(header)
            header.bV5Width = image.width
            header.bV5Height = image.height
            header.bV5Planes = 1
            header.bV5BitCount = 32
            header.bV5Compression = BI_BITFIELDS
            header.bV5RedMask = 0x00ff0000
            header.bV5GreenMask = 0x0000ff00
            header.bV5BlueMask = 0x000000ff
            header.bV5AlphaMask = 0xff000000

            hdc = _user32.GetDC(None)
            dataptr = c_void_p()
            bitmap = _gdi32.CreateDIBSection(hdc, byref(header), DIB_RGB_COLORS,
                                             byref(dataptr), None, 0)
            _user32.ReleaseDC(None, hdc)

            image = image.get_image_data()
            data = image.get_data(format, pitch)
            memmove(dataptr, data, len(data))

            mask = _gdi32.CreateBitmap(image.width, image.height, 1, 1, None)

            iconinfo = ICONINFO()
            iconinfo.fIcon = True
            iconinfo.hbmMask = mask
            iconinfo.hbmColor = bitmap
            icon = _user32.CreateIconIndirect(byref(iconinfo))

            _gdi32.DeleteObject(mask)
            _gdi32.DeleteObject(bitmap)

            return icon

        # Set large icon
        image = best_image(_user32.GetSystemMetrics(SM_CXICON),
                           _user32.GetSystemMetrics(SM_CYICON))
        icon = get_icon(image)
        _user32.SetClassLongPtrW(self._hwnd, GCL_HICON, icon)

        # Set small icon
        image = best_image(_user32.GetSystemMetrics(SM_CXSMICON),
                           _user32.GetSystemMetrics(SM_CYSMICON))
        icon = get_icon(image)
        _user32.SetClassLongPtrW(self._hwnd, GCL_HICONSM, icon)

    @lru_cache()
    def _create_cursor_from_image(self, cursor):
        """Creates platform cursor from an ImageCursor instance."""
        fmt = 'BGRA'
        image = cursor.texture
        pitch = len(fmt) * image.width

        header = BITMAPINFOHEADER()
        header.biSize = sizeof(header)
        header.biWidth = image.width
        header.biHeight = image.height
        header.biPlanes = 1
        header.biBitCount = 32

        hdc = _user32.GetDC(None)
        dataptr = c_void_p()
        bitmap = _gdi32.CreateDIBSection(hdc, byref(header), DIB_RGB_COLORS,
                                         byref(dataptr), None, 0)
        _user32.ReleaseDC(None, hdc)

        image = image.get_image_data()
        data = image.get_data(fmt, pitch)
        memmove(dataptr, data, len(data))

        mask = _gdi32.CreateBitmap(image.width, image.height, 1, 1, None)

        iconinfo = ICONINFO()
        iconinfo.fIcon = False
        iconinfo.hbmMask = mask
        iconinfo.hbmColor = bitmap
        iconinfo.xHotspot = int(cursor.hot_x)
        iconinfo.yHotspot = int(image.height - cursor.hot_y)
        icon = _user32.CreateIconIndirect(byref(iconinfo))

        _gdi32.DeleteObject(mask)
        _gdi32.DeleteObject(bitmap)

        return icon

    # Private util

    def _client_to_window_size(self, width, height):
        rect = RECT()
        rect.left = 0
        rect.top = 0
        rect.right = width
        rect.bottom = height
        _user32.AdjustWindowRectEx(byref(rect),
                                   self._ws_style, False, self._ex_ws_style)
        return rect.right - rect.left, rect.bottom - rect.top

    def _client_to_window_pos(self, x, y):
        rect = RECT()
        rect.left = x
        rect.top = y
        _user32.AdjustWindowRectEx(byref(rect),
                                   self._ws_style, False, self._ex_ws_style)
        return rect.left, rect.top

    # Event dispatching

    def dispatch_events(self):
        """Legacy or manual dispatch."""
        from pyglet import app
        app.platform_event_loop.start()
        self._allow_dispatch_event = True
        self.dispatch_pending_events()

        msg = MSG()
        while _user32.PeekMessageW(byref(msg), 0, 0, 0, PM_REMOVE):
            _user32.TranslateMessage(byref(msg))
            _user32.DispatchMessageW(byref(msg))
        self._allow_dispatch_event = False

    def dispatch_pending_events(self):
        """Legacy or manual dispatch."""
        while self._event_queue:
            event = self._event_queue.pop(0)
            if type(event[0]) is str:
                # pyglet event
                EventDispatcher.dispatch_event(self, *event)
            else:
                # win32 event
                event[0](*event[1:])

    def _get_window_proc(self, event_handlers):
        def f(hwnd, msg, wParam, lParam):
            event_handler = event_handlers.get(msg, None)
            result = None
            if event_handler:
                result = event_handler(msg, wParam, lParam)
            if result is None:
                result = _user32.DefWindowProcW(hwnd, msg, wParam, lParam)
            return result

        return f

    # Event handlers

    def _get_modifiers(self, key_lParam=0):
        modifiers = 0
        if self._keyboard_state[0x036] or self._keyboard_state[0x02A]:
            modifiers |= key.MOD_SHIFT
        if _user32.GetKeyState(VK_CONTROL) & 0xff00:
            modifiers |= key.MOD_CTRL
        if _user32.GetKeyState(VK_LWIN) & 0xff00:
            modifiers |= key.MOD_WINDOWS
        if _user32.GetKeyState(VK_CAPITAL) & 0x00ff:  # toggle
            modifiers |= key.MOD_CAPSLOCK
        if _user32.GetKeyState(VK_NUMLOCK) & 0x00ff:  # toggle
            modifiers |= key.MOD_NUMLOCK
        if _user32.GetKeyState(VK_SCROLL) & 0x00ff:  # toggle
            modifiers |= key.MOD_SCROLLLOCK

        if key_lParam:
            if key_lParam & (1 << 29):
                modifiers |= key.MOD_ALT
        elif _user32.GetKeyState(VK_MENU) < 0:
            modifiers |= key.MOD_ALT
        return modifiers

    @staticmethod
    def _get_location(lParam):
        x = c_int16(lParam & 0xffff).value
        y = c_int16(lParam >> 16).value
        return x, y

    @Win32EventHandler(WM_KEYDOWN)
    @Win32EventHandler(WM_KEYUP)
    @Win32EventHandler(WM_SYSKEYDOWN)
    @Win32EventHandler(WM_SYSKEYUP)
    def _event_key(self, msg, wParam, lParam):
        repeat = False
        if lParam & (1 << 30):
            if msg not in (WM_KEYUP, WM_SYSKEYUP):
                repeat = True
            ev = 'on_key_release'
        else:
            ev = 'on_key_press'

        symbol = keymap.get(wParam, None)
        if symbol is None:
            ch = _user32.MapVirtualKeyW(wParam, MAPVK_VK_TO_CHAR)
            symbol = chmap.get(ch)

        if symbol is None:
            symbol = key.user_key(wParam)
        elif symbol == key.LCTRL and lParam & (1 << 24):
            symbol = key.RCTRL
        elif symbol == key.LALT and lParam & (1 << 24):
            symbol = key.RALT

        if wParam == VK_SHIFT:
            return  # Let raw input handle this instead.

        modifiers = self._get_modifiers(lParam)

        if not repeat:
            self.dispatch_event(ev, symbol, modifiers)

        ctrl = modifiers & key.MOD_CTRL != 0
        if (symbol, ctrl) in _motion_map and msg not in (WM_KEYUP, WM_SYSKEYUP):
            motion = _motion_map[symbol, ctrl]
            if modifiers & key.MOD_SHIFT:
                self.dispatch_event('on_text_motion_select', motion)
            else:
                self.dispatch_event('on_text_motion', motion)

        # Send on to DefWindowProc if not exclusive.
        if self._keyboard_exclusive:
            return 0
        else:
            return None

    @Win32EventHandler(WM_WINDOWPOSCHANGED)
    def _event_window_pos_changed(self, msg, wParam, lParam):
        if self._exclusive_mouse:
            self._update_clipped_cursor()
        return 0

    @Win32EventHandler(WM_NCLBUTTONDOWN)
    def _event_ncl_button_down(self, msg, wParam, lParam):
        self._in_title_bar = True

    @Win32EventHandler(WM_CAPTURECHANGED)
    def _event_capture_changed(self, msg, wParam, lParam):
        self._in_title_bar = False

        if self._exclusive_mouse:
            state = _user32.GetAsyncKeyState(VK_LBUTTON)
            if not state & 0x8000:  # released
                if self._pending_click:
                    self._pending_click = False

                if self._has_focus or not self._hidden:
                    self._update_clipped_cursor()

    @Win32EventHandler(WM_CHAR)
    def _event_char(self, msg, wParam, lParam):
        text = chr(wParam)
        if unicodedata.category(text) != 'Cc' or text == '\r':
            self.dispatch_event('on_text', text)
        return 0

    @Win32EventHandler(WM_INPUT)
    def _event_raw_input(self, msg, wParam, lParam):
        hRawInput = cast(lParam, HRAWINPUT)
        inp = RAWINPUT()
        size = UINT(sizeof(inp))
        _user32.GetRawInputData(hRawInput, RID_INPUT, byref(inp),
                                byref(size), sizeof(RAWINPUTHEADER))

        if inp.header.dwType == RIM_TYPEMOUSE:
            if not self._mouse_exclusive:
                return 0

            rmouse = inp.data.mouse

            if rmouse.usFlags & 0x01 == MOUSE_MOVE_RELATIVE:
                if rmouse.lLastX != 0 or rmouse.lLastY != 0:
                    # Motion event
                    # In relative motion, Y axis is positive for below.
                    # We invert it for Pyglet so positive is motion up.
                    if self._exclusive_mouse_buttons:
                        self.dispatch_event('on_mouse_drag', 0, 0,
                                            rmouse.lLastX, -rmouse.lLastY,
                                            self._exclusive_mouse_buttons,
                                            self._get_modifiers())
                    else:
                        self.dispatch_event('on_mouse_motion', 0, 0,
                                            rmouse.lLastX, -rmouse.lLastY)
            else:
                if self._exclusive_mouse_lpos is None:
                    self._exclusive_mouse_lpos = rmouse.lLastX, rmouse.lLastY
                last_x, last_y = self._exclusive_mouse_lpos
                rel_x = rmouse.lLastX - last_x
                rel_y = rmouse.lLastY - last_y
                if rel_x != 0 or rel_y != 0.0:
                    # Motion event
                    if self._exclusive_mouse_buttons:
                        self.dispatch_event('on_mouse_drag', 0, 0,
                                            rmouse.lLastX, -rmouse.lLastY,
                                            self._exclusive_mouse_buttons,
                                            self._get_modifiers())
                    else:
                        self.dispatch_event('on_mouse_motion', 0, 0,
                                            rel_x, rel_y)
                    self._exclusive_mouse_lpos = rmouse.lLastX, rmouse.lLastY

        elif inp.header.dwType == RIM_TYPEKEYBOARD:
            if inp.data.keyboard.VKey == 255:
                return 0

            key_up = inp.data.keyboard.Flags & RI_KEY_BREAK

            if inp.data.keyboard.MakeCode == 0x02A:  # LEFT_SHIFT
                if not key_up and not self._keyboard_state[0x02A]:
                    self._keyboard_state[0x02A] = True
                    self.dispatch_event('on_key_press', key.LSHIFT, self._get_modifiers())

                elif key_up and self._keyboard_state[0x02A]:
                    self._keyboard_state[0x02A] = False
                    self.dispatch_event('on_key_release', key.LSHIFT, self._get_modifiers())

            elif inp.data.keyboard.MakeCode == 0x036:  # RIGHT SHIFT
                if not key_up and not self._keyboard_state[0x036]:
                    self._keyboard_state[0x036] = True
                    self.dispatch_event('on_key_press', key.RSHIFT, self._get_modifiers())

                elif key_up and self._keyboard_state[0x036]:
                    self._keyboard_state[0x036] = False
                    self.dispatch_event('on_key_release', key.RSHIFT, self._get_modifiers())

        return 0

    @ViewEventHandler
    @Win32EventHandler(WM_MOUSEMOVE)
    def _event_mousemove(self, msg, wParam, lParam):
        if self._mouse_exclusive and self._has_focus:
            return 0

        x, y = self._get_location(lParam)
        y = self._height - y

        dx = x - self._mouse_x
        dy = y - self._mouse_y

        if not self._tracking:
            # There is no WM_MOUSEENTER message (!), so fake it from the
            # first WM_MOUSEMOVE event after leaving.  Use self._tracking
            # to determine when to recreate the tracking structure after
            # re-entering (to track the next WM_MOUSELEAVE).
            self._mouse_in_window = True
            self.set_mouse_platform_visible()
            self.dispatch_event('on_mouse_enter', x, y)
            self._tracking = True
            track = TRACKMOUSEEVENT()
            track.cbSize = sizeof(track)
            track.dwFlags = TME_LEAVE
            track.hwndTrack = self._view_hwnd
            _user32.TrackMouseEvent(byref(track))

        # Don't generate motion/drag events when mouse hasn't moved. (Issue
        # 305)
        if self._mouse_x == x and self._mouse_y == y:
            return 0

        self._mouse_x = x
        self._mouse_y = y

        buttons = 0
        if wParam & MK_LBUTTON:
            buttons |= mouse.LEFT
        if wParam & MK_MBUTTON:
            buttons |= mouse.MIDDLE
        if wParam & MK_RBUTTON:
            buttons |= mouse.RIGHT

        if buttons:
            # Drag event
            modifiers = self._get_modifiers()
            self.dispatch_event('on_mouse_drag',
                                x, y, dx, dy, buttons, modifiers)
        else:
            # Motion event
            self.dispatch_event('on_mouse_motion', x, y, dx, dy)
        return 0

    @ViewEventHandler
    @Win32EventHandler(WM_MOUSELEAVE)
    def _event_mouseleave(self, msg, wParam, lParam):
        point = POINT()
        _user32.GetCursorPos(byref(point))
        _user32.ScreenToClient(self._view_hwnd, byref(point))
        x = point.x
        y = self._height - point.y
        self._tracking = False
        self._mouse_in_window = False
        self.set_mouse_platform_visible()
        self.dispatch_event('on_mouse_leave', x, y)
        return 0

    def _event_mousebutton(self, ev, button, lParam):
        if ev == 'on_mouse_press':
            _user32.SetCapture(self._view_hwnd)
        else:
            _user32.ReleaseCapture()
        x, y = self._get_location(lParam)
        y = self._height - y
        self.dispatch_event(ev, x, y, button, self._get_modifiers())
        return 0

    @ViewEventHandler
    @Win32EventHandler(WM_LBUTTONDOWN)
    def _event_lbuttondown(self, msg, wParam, lParam):
        return self._event_mousebutton(
            'on_mouse_press', mouse.LEFT, lParam)

    @ViewEventHandler
    @Win32EventHandler(WM_LBUTTONUP)
    def _event_lbuttonup(self, msg, wParam, lParam):
        return self._event_mousebutton(
            'on_mouse_release', mouse.LEFT, lParam)

    @ViewEventHandler
    @Win32EventHandler(WM_MBUTTONDOWN)
    def _event_mbuttondown(self, msg, wParam, lParam):
        return self._event_mousebutton(
            'on_mouse_press', mouse.MIDDLE, lParam)

    @ViewEventHandler
    @Win32EventHandler(WM_MBUTTONUP)
    def _event_mbuttonup(self, msg, wParam, lParam):
        return self._event_mousebutton(
            'on_mouse_release', mouse.MIDDLE, lParam)

    @ViewEventHandler
    @Win32EventHandler(WM_RBUTTONDOWN)
    def _event_rbuttondown(self, msg, wParam, lParam):
        return self._event_mousebutton(
            'on_mouse_press', mouse.RIGHT, lParam)

    @ViewEventHandler
    @Win32EventHandler(WM_RBUTTONUP)
    def _event_rbuttonup(self, msg, wParam, lParam):
        return self._event_mousebutton(
            'on_mouse_release', mouse.RIGHT, lParam)

    @Win32EventHandler(WM_MOUSEWHEEL)
    def _event_mousewheel(self, msg, wParam, lParam):
        delta = c_short(wParam >> 16).value
        self.dispatch_event('on_mouse_scroll',
                            self._mouse_x, self._mouse_y, 0, delta / float(WHEEL_DELTA))
        return 0

    @Win32EventHandler(WM_CLOSE)
    def _event_close(self, msg, wParam, lParam):
        self.dispatch_event('on_close')
        return 0

    @ViewEventHandler
    @Win32EventHandler(WM_PAINT)
    def _event_paint(self, msg, wParam, lParam):
        self.dispatch_event('on_expose')

        # Validating the window using ValidateRect or ValidateRgn
        # doesn't clear the paint message when more than one window
        # is open [why?]; defer to DefWindowProc instead.
        return None

    @Win32EventHandler(WM_SIZING)
    def _event_sizing(self, msg, wParam, lParam):
        # rect = cast(lParam, POINTER(RECT)).contents
        # width, height = self.get_size()

        from pyglet import app
        if app.event_loop is not None:
            app.event_loop.enter_blocking()
        return 1

    @Win32EventHandler(WM_SIZE)
    def _event_size(self, msg, wParam, lParam):
        if not self._dc:
            # Ignore window creation size event (appears for fullscreen
            # only) -- we haven't got DC or HWND yet.
            return None

        if wParam == SIZE_MINIMIZED:
            # Minimized, not resized.
            self._hidden = True
            self.dispatch_event('on_hide')
            return 0
        if self._hidden:
            # Restored
            self._hidden = False
            self.dispatch_event('on_show')
        w, h = self._get_location(lParam)
        if not self._fullscreen:
            self._width, self._height = w, h
        self._update_view_location(self._width, self._height)
        self.switch_to()
        self.dispatch_event('on_resize', self._width, self._height)
        return 0

    @Win32EventHandler(WM_SYSCOMMAND)
    def _event_syscommand(self, msg, wParam, lParam):
        # check for ALT key to prevent app from hanging because there is
        # no windows menu bar
        if wParam == SC_KEYMENU and lParam & (1 >> 16) <= 0:
            return 0

        if wParam & 0xfff0 in (SC_MOVE, SC_SIZE):
            # Should be in WM_ENTERSIZEMOVE, but we never get that message.
            from pyglet import app

            if app.event_loop is not None:
                app.event_loop.enter_blocking()

    @Win32EventHandler(WM_MOVE)
    def _event_move(self, msg, wParam, lParam):
        x, y = self._get_location(lParam)
        self.dispatch_event('on_move', x, y)
        return 0

    @Win32EventHandler(WM_SETCURSOR)
    def _event_setcursor(self, msg, wParam, lParam):
        if self._exclusive_mouse and not self._mouse_platform_visible:
            lo, hi = self._get_location(lParam)
            if lo == HTCLIENT:  # In frame
                self._set_cursor_visibility(False)
                return 1
            elif lo in (HTCAPTION, HTCLOSE, HTMAXBUTTON, HTMINBUTTON):  # Allow in
                self._set_cursor_visibility(True)
                return 1

    @Win32EventHandler(WM_ENTERSIZEMOVE)
    def _event_exitsizemove(self, msg, wParam, lParam):
        self._moving = True
        from pyglet import app
        if app.event_loop is not None:
            app.event_loop.exit_blocking()

    @Win32EventHandler(WM_EXITSIZEMOVE)
    def _event_exitsizemove(self, msg, wParam, lParam):
        self._moving = False
        from pyglet import app
        if app.event_loop is not None:
            app.event_loop.exit_blocking()

        if self._exclusive_mouse:
            self._update_clipped_cursor()

    @Win32EventHandler(WM_SETFOCUS)
    def _event_setfocus(self, msg, wParam, lParam):
        self.dispatch_event('on_activate')
        self._has_focus = True

<<<<<<< HEAD
        self.set_exclusive_keyboard(self._keyboard_exclusive)
        self.set_exclusive_mouse(self._mouse_exclusive)
=======
        if self._exclusive_mouse:
            if _user32.GetAsyncKeyState(VK_LBUTTON):
                self._pending_click = True

        self.set_exclusive_keyboard(self._exclusive_keyboard)
        self.set_exclusive_mouse(self._exclusive_mouse)

>>>>>>> 69735d0b
        return 0

    @Win32EventHandler(WM_KILLFOCUS)
    def _event_killfocus(self, msg, wParam, lParam):
        self.dispatch_event('on_deactivate')
        self._has_focus = False
<<<<<<< HEAD
        keyboard_exclusive = self._keyboard_exclusive
        mouse_exclusive = self._mouse_exclusive
=======

        exclusive_keyboard = self._exclusive_keyboard
        exclusive_mouse = self._exclusive_mouse
>>>>>>> 69735d0b
        # Disable both exclusive keyboard and mouse
        self.set_exclusive_keyboard(False)
        self.set_exclusive_mouse(False)

        # Reset shift state on Window focus loss.
        for symbol in self._keyboard_state:
            self._keyboard_state[symbol] = False

        # But save desired state and note that we lost focus
        # This will allow to reset the correct mode once we regain focus
        self._keyboard_exclusive = keyboard_exclusive
        self._exclusive_keyboard_focus = False
        self._mouse_exclusive = mouse_exclusive
        self._exclusive_mouse_focus = False
        return 0

    @Win32EventHandler(WM_GETMINMAXINFO)
    def _event_getminmaxinfo(self, msg, wParam, lParam):
        info = MINMAXINFO.from_address(lParam)

        if self._minimum_size:
            info.ptMinTrackSize.x, info.ptMinTrackSize.y = \
                self._client_to_window_size(*self._minimum_size)
        if self._maximum_size:
            info.ptMaxTrackSize.x, info.ptMaxTrackSize.y = \
                self._client_to_window_size(*self._maximum_size)

        return 0

    @Win32EventHandler(WM_ERASEBKGND)
    def _event_erasebkgnd(self, msg, wParam, lParam):
        # Prevent flicker during resize; but erase bkgnd if we're fullscreen.
        if self._fullscreen:
            return 0
        else:
            return 1

    @ViewEventHandler
    @Win32EventHandler(WM_ERASEBKGND)
    def _event_erasebkgnd_view(self, msg, wParam, lParam):
        # Prevent flicker during resize.
        return 1

    @Win32EventHandler(WM_DROPFILES)
    def _event_drop_files(self, msg, wParam, lParam):
        drop = wParam

        # Get the count so we can handle multiple files.
        file_count = _shell32.DragQueryFileW(drop, 0xFFFFFFFF, None, 0)

        # Get where drop point was.
        point = POINT()
        _shell32.DragQueryPoint(drop, ctypes.byref(point))

        paths = []
        for i in range(file_count):
            length = _shell32.DragQueryFileW(drop, i, None, 0)  # Length of string.

            buffer = create_unicode_buffer(length+1)

            _shell32.DragQueryFileW(drop, i, buffer, length + 1)

            paths.append(buffer.value)

        _shell32.DragFinish(drop)

        # Reverse Y and call event.
        self.dispatch_event('on_file_drop', point.x, self._height - point.y, paths)
        return 0


__all__ = ["Win32EventHandler", "Win32Window"]<|MERGE_RESOLUTION|>--- conflicted
+++ resolved
@@ -70,8 +70,6 @@
     (key.END, True): key.MOTION_END_OF_FILE,
     (key.BACKSPACE, False): key.MOTION_BACKSPACE,
     (key.DELETE, False): key.MOTION_DELETE,
-    (key.C, True): key.MOTION_COPY,
-    (key.V, True): key.MOTION_PASTE
 }
 
 
@@ -100,7 +98,9 @@
     _hidden = False
     _has_focus = False
 
+    _exclusive_keyboard = False
     _exclusive_keyboard_focus = True
+    _exclusive_mouse = False
     _exclusive_mouse_focus = True
     _exclusive_mouse_screen = None
     _exclusive_mouse_lpos = None
@@ -113,6 +113,8 @@
 
     _ws_style = 0
     _ex_ws_style = 0
+    _minimum_size = None
+    _maximum_size = None
 
     def __init__(self, *args, **kwargs):
         # Bind event handlers
@@ -346,7 +348,7 @@
 
     vsync = property(_get_vsync)  # overrides BaseWindow property
 
-    def set_vsync(self, vsync: bool) -> None:
+    def set_vsync(self, vsync):
         if pyglet.options['vsync'] is not None:
             vsync = pyglet.options['vsync']
 
@@ -355,9 +357,8 @@
         if not self._fullscreen:
             # Disable interval if composition is enabled to avoid conflict with DWM.
             if self._always_dwm or self._dwm_composition_enabled():
-                vsync = False
-
-        super().set_vsync(vsync)
+                vsync = 0
+
         self.context.set_vsync(vsync)
 
     def switch_to(self):
@@ -402,20 +403,31 @@
         _user32.ClientToScreen(self._hwnd, byref(point))
         return point.x, point.y
 
-    def set_size(self, width: int, height: int) -> None:
-        super().set_size(width, height)
+    def set_size(self, width, height):
+        if self._fullscreen:
+            raise WindowException('Cannot set size of fullscreen window.')
         width, height = self._client_to_window_size(width, height)
         _user32.SetWindowPos(self._hwnd, 0, 0, 0, width, height,
                              (SWP_NOZORDER |
                               SWP_NOMOVE |
                               SWP_NOOWNERZORDER))
 
+    def get_size(self):
+        # rect = RECT()
+        # _user32.GetClientRect(self._hwnd, byref(rect))
+        # return rect.right - rect.left, rect.bottom - rect.top
+        return self._width, self._height
+
+    def set_minimum_size(self, width, height):
+        self._minimum_size = width, height
+
+    def set_maximum_size(self, width, height):
+        self._maximum_size = width, height
+
     def activate(self):
         _user32.SetForegroundWindow(self._hwnd)
 
-    def set_visible(self, visible: bool = True) -> None:
-        super().set_visible(visible)
-
+    def set_visible(self, visible=True):
         if visible:
             insertAfter = HWND_TOPMOST if self._fullscreen else HWND_TOP
             _user32.SetWindowPos(self._hwnd, insertAfter, 0, 0, 0, 0,
@@ -426,6 +438,7 @@
         else:
             _user32.ShowWindow(self._hwnd, SW_HIDE)
             self.dispatch_event('on_hide')
+        self._visible = visible
         self.set_mouse_platform_visible()
 
     def minimize(self):
@@ -441,7 +454,7 @@
     def set_mouse_platform_visible(self, platform_visible=None):
         if platform_visible is None:
             platform_visible = (self._mouse_visible and
-                                not self._mouse_exclusive and
+                                not self._exclusive_mouse and
                                 (not self._mouse_cursor.gl_drawable or self._mouse_cursor.hw_drawable)) or \
                                (not self._mouse_in_window or
                                 not self._has_focus)
@@ -492,7 +505,7 @@
         _user32.ClipCursor(byref(rect))
 
     def set_exclusive_mouse(self, exclusive=True):
-        if self._mouse_exclusive == exclusive and \
+        if self._exclusive_mouse == exclusive and \
                 self._exclusive_mouse_focus == self._has_focus:
             return
 
@@ -514,7 +527,7 @@
             # Release clip
             _user32.ClipCursor(None)
 
-        super().set_exclusive_mouse(exclusive)
+        self._exclusive_mouse = exclusive
         self._exclusive_mouse_focus = self._has_focus
         self.set_mouse_platform_visible(not exclusive)
 
@@ -530,7 +543,7 @@
         _user32.SetCursorPos(x, y)
 
     def set_exclusive_keyboard(self, exclusive=True):
-        if self._keyboard_exclusive == exclusive and \
+        if self._exclusive_keyboard == exclusive and \
                 self._exclusive_keyboard_focus == self._has_focus:
             return
 
@@ -539,7 +552,7 @@
         else:
             _user32.UnregisterHotKey(self._hwnd, 0)
 
-        super().set_exclusive_keyboard(exclusive)
+        self._exclusive_keyboard = exclusive
         self._exclusive_keyboard_focus = self._has_focus
 
     def get_system_mouse_cursor(self, name):
@@ -730,7 +743,12 @@
             event_handler = event_handlers.get(msg, None)
             result = None
             if event_handler:
-                result = event_handler(msg, wParam, lParam)
+                if self._allow_dispatch_event or not self._enable_event_queue:
+                    result = event_handler(msg, wParam, lParam)
+                else:
+                    result = 0
+                    self._event_queue.append((event_handler, msg,
+                                              wParam, lParam))
             if result is None:
                 result = _user32.DefWindowProcW(hwnd, msg, wParam, lParam)
             return result
@@ -809,7 +827,7 @@
                 self.dispatch_event('on_text_motion', motion)
 
         # Send on to DefWindowProc if not exclusive.
-        if self._keyboard_exclusive:
+        if self._exclusive_keyboard:
             return 0
         else:
             return None
@@ -853,7 +871,7 @@
                                 byref(size), sizeof(RAWINPUTHEADER))
 
         if inp.header.dwType == RIM_TYPEMOUSE:
-            if not self._mouse_exclusive:
+            if not self._exclusive_mouse:
                 return 0
 
             rmouse = inp.data.mouse
@@ -918,7 +936,7 @@
     @ViewEventHandler
     @Win32EventHandler(WM_MOUSEMOVE)
     def _event_mousemove(self, msg, wParam, lParam):
-        if self._mouse_exclusive and self._has_focus:
+        if self._exclusive_mouse and self._has_focus:
             return 0
 
         x, y = self._get_location(lParam)
@@ -1137,10 +1155,6 @@
         self.dispatch_event('on_activate')
         self._has_focus = True
 
-<<<<<<< HEAD
-        self.set_exclusive_keyboard(self._keyboard_exclusive)
-        self.set_exclusive_mouse(self._mouse_exclusive)
-=======
         if self._exclusive_mouse:
             if _user32.GetAsyncKeyState(VK_LBUTTON):
                 self._pending_click = True
@@ -1148,21 +1162,15 @@
         self.set_exclusive_keyboard(self._exclusive_keyboard)
         self.set_exclusive_mouse(self._exclusive_mouse)
 
->>>>>>> 69735d0b
         return 0
 
     @Win32EventHandler(WM_KILLFOCUS)
     def _event_killfocus(self, msg, wParam, lParam):
         self.dispatch_event('on_deactivate')
         self._has_focus = False
-<<<<<<< HEAD
-        keyboard_exclusive = self._keyboard_exclusive
-        mouse_exclusive = self._mouse_exclusive
-=======
 
         exclusive_keyboard = self._exclusive_keyboard
         exclusive_mouse = self._exclusive_mouse
->>>>>>> 69735d0b
         # Disable both exclusive keyboard and mouse
         self.set_exclusive_keyboard(False)
         self.set_exclusive_mouse(False)
@@ -1173,9 +1181,9 @@
 
         # But save desired state and note that we lost focus
         # This will allow to reset the correct mode once we regain focus
-        self._keyboard_exclusive = keyboard_exclusive
+        self._exclusive_keyboard = exclusive_keyboard
         self._exclusive_keyboard_focus = False
-        self._mouse_exclusive = mouse_exclusive
+        self._exclusive_mouse = exclusive_mouse
         self._exclusive_mouse_focus = False
         return 0
 
