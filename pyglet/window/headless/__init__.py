--- conflicted
+++ resolved
@@ -2,14 +2,10 @@
 
 from typing import Sequence
 
-<<<<<<< HEAD
 from pyglet.display.headless import HeadlessCanvas
 
 # from pyglet.window import key
 # from pyglet.window import mouse
-=======
-from pyglet.canvas.headless import HeadlessCanvas
->>>>>>> e58747a0
 from pyglet.event import EventDispatcher
 from pyglet.libs.egl import egl
 from pyglet.window import (
