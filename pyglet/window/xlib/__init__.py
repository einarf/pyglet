--- conflicted
+++ resolved
@@ -28,26 +28,9 @@
 from typing import TYPE_CHECKING, Sequence
 
 import pyglet
-<<<<<<< HEAD
-
-from pyglet.window import WindowException, MouseCursorException
-from pyglet.window import MouseCursor, DefaultMouseCursor, ImageMouseCursor
-from pyglet.window import BaseWindow, _PlatformEventHandler, _ViewEventHandler
-
-from pyglet.window import key
-from pyglet.window import mouse
-from pyglet.event import EventDispatcher
-
 from pyglet.display.xlib import XlibCanvas
-
-from pyglet.libs.x11 import xlib
-from pyglet.libs.x11 import cursorfont
-
-=======
-from pyglet.canvas.xlib import XlibCanvas
 from pyglet.event import EventDispatcher
 from pyglet.libs.x11 import cursorfont, xlib
->>>>>>> e58747a0
 from pyglet.util import asbytes
 from pyglet.window import (
     BaseWindow,
@@ -142,33 +125,6 @@
 
 
 class XlibWindow(BaseWindow):
-<<<<<<< HEAD
-    _x_display = None               # X display connection
-    _x_screen_id = None             # X screen index
-    _x_ic = None                    # X input context
-    _window = None                  # Xlib window handle
-
-    _x = 0
-    _y = 0                          # Last known window position
-    _mouse_exclusive_client = None  # x,y of "real" mouse during exclusive
-    _mouse_buttons = [False] * 6    # State of each xlib button
-    _active = True
-    _applied_mouse_exclusive = False
-    _applied_keyboard_exclusive = False
-    _mapped = False
-    _lost_context = False
-    _lost_context_state = False
-
-    _enable_xsync = False
-    _current_sync_value = None
-    _current_sync_valid = False
-
-    _default_event_mask = (0x1ffffff & ~xlib.PointerMotionHintMask
-                                     & ~xlib.ResizeRedirectMask
-                                     & ~xlib.SubstructureNotifyMask)
-
-    def __init__(self, *args, **kwargs):
-=======
     config: XlibCanvasConfig
     _x_display: xlib.Display | None = None  # X display connection
     _x_screen_id: int | None = None  # X screen index
@@ -196,7 +152,6 @@
                                 & ~xlib.SubstructureNotifyMask)
 
     def __init__(self, *args, **kwargs) -> None:  # noqa: ANN002, ANN003
->>>>>>> e58747a0
         # Bind event handlers
         self._event_handlers = {}
         self._view_event_handlers = {}
@@ -335,23 +290,8 @@
 
             self.context.attach(self.canvas)
             self.context.set_vsync(self._vsync)  # XXX ?
-<<<<<<< HEAD
 
             self._enable_xsync = self.display._enable_xsync and self.config.double_buffer
-=======
-
-            # Setting null background pixmap disables drawing the background,
-            # preventing flicker while resizing (in theory).
-            #
-            # Issue 287: Compiz on Intel/Mesa doesn't draw window decoration if
-            #            this is called.  As it doesn't seem to have any
-            #            effect anyway, it's just commented out.
-            # xlib.XSetWindowBackgroundPixmap(self._x_display, self._window, 0)
-
-            self._enable_xsync = (pyglet.options['xsync'] and
-                                  self.display._enable_xsync and  # noqa: SLF001
-                                  self.config.double_buffer)
->>>>>>> e58747a0
 
             # Set supported protocols
             protocols = list()
