from __future__ import annotations

import locale
import sys
import unicodedata
import urllib.parse
from ctypes import (
    POINTER,
    Structure,
    byref,
    c_buffer,
    c_char_p,
    c_int,
    c_int32,
    c_ubyte,
    c_uint,
    c_uint32,
    c_ulong,
    c_void_p,
    cast,
    create_string_buffer,
    memmove,
    pointer,
    sizeof,
    string_at,
)
from functools import lru_cache
from typing import TYPE_CHECKING, Sequence

import pyglet
from pyglet.display.xlib import XlibCanvas
from pyglet.event import EventDispatcher
from pyglet.libs.x11 import cursorfont, xlib
from pyglet.util import asbytes
from pyglet.window import (
    BaseWindow,
    DefaultMouseCursor,
    ImageMouseCursor,
    MouseCursor,
    MouseCursorException,
    WindowException,
    _PlatformEventHandler,
    _ViewEventHandler,
    key,
    mouse,
)

if TYPE_CHECKING:
    from _ctypes import _Pointer

    from pyglet.gl.xlib import XlibCanvasConfig

try:
    from pyglet.libs.x11 import xsync

    _have_xsync = True
except ImportError:
    _have_xsync = False

_debug = pyglet.options['debug_x11']


class mwmhints_t(Structure):
    _fields_ = [
        ('flags', c_uint32),
        ('functions', c_uint32),
        ('decorations', c_uint32),
        ('input_mode', c_int32),
        ('status', c_uint32),
    ]


# XXX: wraptypes can't parse the header this function is in yet
XkbSetDetectableAutoRepeat = xlib._lib.XkbSetDetectableAutoRepeat  # noqa: SLF001
XkbSetDetectableAutoRepeat.restype = c_int
XkbSetDetectableAutoRepeat.argtypes = [POINTER(xlib.Display), c_int, POINTER(c_int)]
_can_detect_autorepeat = None

XA_CARDINAL = 6  # Xatom.h:14
XA_ATOM = 4
XA_STRING = 31

XDND_VERSION = 5

_have_utf8: bool = locale.getlocale()[1] == 'UTF-8'

# symbol,ctrl -> motion mapping
_motion_map: dict[tuple[int, bool], int] = {
    (key.UP, False): key.MOTION_UP,
    (key.RIGHT, False): key.MOTION_RIGHT,
    (key.DOWN, False): key.MOTION_DOWN,
    (key.LEFT, False): key.MOTION_LEFT,
    (key.RIGHT, True): key.MOTION_NEXT_WORD,
    (key.LEFT, True): key.MOTION_PREVIOUS_WORD,
    (key.HOME, False): key.MOTION_BEGINNING_OF_LINE,
    (key.END, False): key.MOTION_END_OF_LINE,
    (key.PAGEUP, False): key.MOTION_PREVIOUS_PAGE,
    (key.PAGEDOWN, False): key.MOTION_NEXT_PAGE,
    (key.HOME, True): key.MOTION_BEGINNING_OF_FILE,
    (key.END, True): key.MOTION_END_OF_FILE,
    (key.BACKSPACE, False): key.MOTION_BACKSPACE,
    (key.DELETE, False): key.MOTION_DELETE,
    (key.C, True): key.MOTION_COPY,
    (key.V, True): key.MOTION_PASTE,
}


class XlibException(WindowException):
    """An X11-specific exception.

    This exception is probably a programming error in pyglet."""


class XlibMouseCursor(MouseCursor):
    gl_drawable: bool = False
    hw_drawable: bool = True

    def __init__(self, cursor: xlib.Cursor) -> None:
        self.cursor = cursor


# Platform event data is single item, so use platform event handler directly.
XlibEventHandler = _PlatformEventHandler
ViewEventHandler = _ViewEventHandler


class XlibWindow(BaseWindow):
    config: XlibCanvasConfig
    _x_display: xlib.Display | None = None  # X display connection
    _x_screen_id: int | None = None  # X screen index
    _x_ic: xlib.XIC | None = None  # X input context
    _window: xlib.Window | None = None  # Xlib window handle
    _override_redirect: bool = False

    _x: int = 0
    _y: int = 0  # Last known window position
    _mouse_exclusive_client: tuple[int, int] | None = None  # x,y of "real" mouse during exclusive
    _mouse_buttons: list[bool] = [False] * 6  # State of each xlib button
    _active: bool = True
    _applied_mouse_exclusive: bool | None = False
    _applied_keyboard_exclusive: bool = False
    _mapped: bool = False
    _lost_context: bool = False
    _lost_context_state: bool = False

    _enable_xsync: bool = False
    _current_sync_value: xsync.XSyncValue | None = None
    _current_sync_valid: bool = False

    _default_event_mask: int = (0x1ffffff & ~xlib.PointerMotionHintMask
                                & ~xlib.ResizeRedirectMask
                                & ~xlib.SubstructureNotifyMask)

    def __init__(self, *args, **kwargs) -> None:  # noqa: ANN002, ANN003
        # Bind event handlers
        self._event_handlers = {}
        self._view_event_handlers = {}
        for name in self._platform_event_names:
            if not hasattr(self, name):
                continue
            func = getattr(self, name)
            for message in func._platform_event_data:  # noqa: SLF001
                if hasattr(func, '_view'):
                    self._view_event_handlers[message] = func
                else:
                    self._event_handlers[message] = func

        super().__init__(*args, **kwargs)

        global _can_detect_autorepeat  # noqa: PLW0603
        if _can_detect_autorepeat is None:
            supported_rtrn = c_int()
            _can_detect_autorepeat = XkbSetDetectableAutoRepeat(self.display._display, c_int(1),  # noqa: SLF001
                                                                byref(supported_rtrn))
        if _can_detect_autorepeat:
            self.pressed_keys = set()

        # Store clipboard string to not query as much for pasting a lot.
        self._clipboard_str: str | None = None

    def _recreate(self, changes: Sequence[str]) -> None:
        # If flipping to/from fullscreen, need to recreate the window.  (This
        # is the case with both override_redirect method and
        # _NET_WM_STATE_FULLSCREEN).
        #
        # A possible improvement could be to just hide the top window,
        # destroy the GLX window, and reshow it again when leaving fullscreen.
        # This would prevent the floating window from being moved by the
        # WM.
        if 'fullscreen' in changes or 'resizable' in changes:
            # clear out the GLX context
            self.context.detach()
            xlib.XDestroyWindow(self._x_display, self._window)
            del self.display._window_map[self._window]  # noqa: SLF001
            del self.display._window_map[self._view]  # noqa: SLF001
            self._window = None
            self._mapped = False

        # TODO: detect state loss only by examining context share.
        if 'context' in changes:
            self._lost_context = True
            self._lost_context_state = True

        self._create()

    def _create_xdnd_atoms(self, display: xlib.Display) -> None:
        self._xdnd_atoms = {
            'XdndAware': xlib.XInternAtom(display, asbytes('XdndAware'), False),
            'XdndEnter': xlib.XInternAtom(display, asbytes('XdndEnter'), False),
            'XdndTypeList': xlib.XInternAtom(display, asbytes('XdndTypeList'), False),
            'XdndDrop': xlib.XInternAtom(display, asbytes('XdndDrop'), False),
            'XdndFinished': xlib.XInternAtom(display, asbytes('XdndFinished'), False),
            'XdndSelection': xlib.XInternAtom(display, asbytes('XdndSelection'), False),
            'XdndPosition': xlib.XInternAtom(display, asbytes('XdndPosition'), False),
            'XdndStatus': xlib.XInternAtom(display, asbytes('XdndStatus'), False),
            'XdndActionCopy': xlib.XInternAtom(display, asbytes('XdndActionCopy'), False),
            'text/uri-list': xlib.XInternAtom(display, asbytes('text/uri-list'), False),
        }

    def _create(self) -> None:
        # Unmap existing window if necessary while we fiddle with it.
        if self._window and self._mapped:
            self._unmap()

        self._x_display = self.display._display  # noqa: SLF001
        self._x_screen_id = self.display.x_screen

        # Create X window if not already existing.
        if not self._window:
            root = xlib.XRootWindow(self._x_display, self._x_screen_id)

            visual_info = self.config.get_visual_info()
            if self.style in ('transparent', 'overlay'):
                xlib.XMatchVisualInfo(self._x_display, self._x_screen_id, 32, xlib.TrueColor, visual_info)

            visual = visual_info.visual
            visual_id = xlib.XVisualIDFromVisual(visual)
            default_visual = xlib.XDefaultVisual(self._x_display, self._x_screen_id)
            default_visual_id = xlib.XVisualIDFromVisual(default_visual)
            window_attributes = xlib.XSetWindowAttributes()
            if visual_id != default_visual_id:
                window_attributes.colormap = xlib.XCreateColormap(self._x_display, root,
                                                                  visual, xlib.AllocNone)
            else:
                window_attributes.colormap = xlib.XDefaultColormap(self._x_display,
                                                                   self._x_screen_id)
            window_attributes.bit_gravity = xlib.StaticGravity

            # Issue 287: Compiz on Intel/Mesa doesn't draw window decoration
            #            unless CWBackPixel is given in mask.  Should have
            #            no effect on other systems, so it's set
            #            unconditionally.
            mask = xlib.CWColormap | xlib.CWBitGravity | xlib.CWBackPixel

            self._dpi = self._screen.get_dpi()

            if self.style in ('transparent', 'overlay'):
                mask |= xlib.CWBorderPixel
                window_attributes.border_pixel = 0
                window_attributes.background_pixel = 0

            if self._fullscreen:
                width, height = self.screen.width, self.screen.height
                self._view_x = (width - self._width) // 2
                self._view_y = (height - self._height) // 2
            else:
                width, height = self._width, self._height
                self._view_x = self._view_y = 0
                if pyglet.options["scale_with_dpi"]:
                    if self.scale != 1.0:
                        self._width = width = int(self._width * self.scale)
                        self._height = height = int(self._height * self.scale)

            self._window = xlib.XCreateWindow(self._x_display, root,
                                              0, 0, width, height, 0, visual_info.depth,
                                              xlib.InputOutput, visual, mask,
                                              byref(window_attributes))
            self._view = xlib.XCreateWindow(self._x_display,
                                            self._window, self._view_x, self._view_y,
                                            self._width, self._height, 0, visual_info.depth,
                                            xlib.InputOutput, visual, mask,
                                            byref(window_attributes))
            xlib.XMapWindow(self._x_display, self._view)
            xlib.XSelectInput(self._x_display, self._view, self._default_event_mask)

            self.display._window_map[self._window] = self.dispatch_platform_event  # noqa: SLF001
            self.display._window_map[self._view] = self.dispatch_platform_event_view

            self.canvas = XlibCanvas(self.display, self._view)

            self.context.attach(self.canvas)
            self.context.set_vsync(self._vsync)  # XXX ?

            self._enable_xsync = self.display._enable_xsync and self.config.double_buffer

            # Set supported protocols
            protocols = list()
            protocols.append(xlib.XInternAtom(self._x_display, asbytes('WM_DELETE_WINDOW'), False))
            if self._enable_xsync:
                protocols.append(xlib.XInternAtom(self._x_display,
                                                  asbytes('_NET_WM_SYNC_REQUEST'),
                                                  False))
            protocols = (c_ulong * len(protocols))(*protocols)
            xlib.XSetWMProtocols(self._x_display, self._window, protocols, len(protocols))

            # Create window resize sync counter
            if self._enable_xsync:
                value = xsync.XSyncValue()
                self._sync_counter = xlib.XID(xsync.XSyncCreateCounter(self._x_display, value))
                atom = xlib.XInternAtom(self._x_display,
                                        asbytes('_NET_WM_SYNC_REQUEST_COUNTER'), False)
                ptr = pointer(self._sync_counter)

                xlib.XChangeProperty(self._x_display, self._window,
                                     atom, XA_CARDINAL, 32,
                                     xlib.PropModeReplace,
                                     cast(ptr, POINTER(c_ubyte)), 1)

            # Atoms required for Xdnd
            self._create_xdnd_atoms(self._x_display)

            # Clipboard related atoms
            self._clipboard_atom = xlib.XInternAtom(self._x_display, asbytes('CLIPBOARD'), False)
            self._utf8_atom = xlib.XInternAtom(self._x_display, asbytes('UTF8_STRING'), False)
            self._target_atom = xlib.XInternAtom(self._x_display, asbytes('TARGETS'), False)
            self._incr_atom = xlib.XInternAtom(self._x_display, asbytes('INCR'), False)

            # Support for drag and dropping files needs to be enabled.
            if self._file_drops:
                # Some variables set because there are 4 different drop events that need shared data.
                self._xdnd_source = None
                self._xdnd_version = None
                self._xdnd_format = None
                self._xdnd_position = (0, 0)  # For position callback.

                _version = c_ulong(int(XDND_VERSION))
                ptr = pointer(_version)

                xlib.XChangeProperty(self._x_display, self._window,
                                     self._xdnd_atoms['XdndAware'], XA_ATOM, 32,
                                     xlib.PropModeReplace,
                                     cast(ptr, POINTER(c_ubyte)), 1)

        # Set window attributes
        attributes = xlib.XSetWindowAttributes()
        attributes_mask = 0

        if self._fullscreen:
            self._set_wm_state('_NET_WM_STATE_FULLSCREEN')

        if self._fullscreen:
            xlib.XMoveResizeWindow(self._x_display, self._window,
                                   self.screen.x, self.screen.y,
                                   self.screen.width, self.screen.height)
        else:
            xlib.XResizeWindow(self._x_display, self._window, self._width, self._height)

        xlib.XChangeWindowAttributes(self._x_display, self._window,
                                     attributes_mask, byref(attributes))

        # Set style
        styles = {
            self.WINDOW_STYLE_DEFAULT: '_NET_WM_WINDOW_TYPE_NORMAL',
            self.WINDOW_STYLE_DIALOG: '_NET_WM_WINDOW_TYPE_DIALOG',
            self.WINDOW_STYLE_TOOL: '_NET_WM_WINDOW_TYPE_UTILITY',
        }
        if self._style in styles:
            self._set_atoms_property('_NET_WM_WINDOW_TYPE', (styles[self._style],))
        elif self._style in (self.WINDOW_STYLE_BORDERLESS, self.WINDOW_STYLE_OVERLAY):
            MWM_HINTS_DECORATIONS = 1 << 1
            PROP_MWM_HINTS_ELEMENTS = 5
            mwmhints = mwmhints_t()
            mwmhints.flags = MWM_HINTS_DECORATIONS
            mwmhints.decorations = 0
            name = xlib.XInternAtom(self._x_display, asbytes('_MOTIF_WM_HINTS'), False)
            xlib.XChangeProperty(self._x_display, self._window,
                                 name, name, 32, xlib.PropModeReplace,
                                 cast(pointer(mwmhints), POINTER(c_ubyte)),
                                 PROP_MWM_HINTS_ELEMENTS)

        # Set resizeable
        if not self._resizable and not self._fullscreen:
            self.set_minimum_size(self._width, self._height)
            self.set_maximum_size(self._width, self._height)

        # Set caption
        self.set_caption(self._caption)

        # Set WM_CLASS for modern desktop environments
        self.set_wm_class(self._caption)

        # this is supported by some compositors (ie gnome-shell), and more to come
        # see: http://standards.freedesktop.org/wm-spec/wm-spec-latest.html#idp6357888
        _NET_WM_BYPASS_COMPOSITOR_HINT_ON = c_ulong(int(self._fullscreen))
        name = xlib.XInternAtom(self._x_display, asbytes('_NET_WM_BYPASS_COMPOSITOR'), False)
        ptr = pointer(_NET_WM_BYPASS_COMPOSITOR_HINT_ON)

        xlib.XChangeProperty(self._x_display, self._window,
                             name, XA_CARDINAL, 32,
                             xlib.PropModeReplace,
                             cast(ptr, POINTER(c_ubyte)), 1)

        # Create input context.  A good but very outdated reference for this
        # is http://www.sbin.org/doc/Xlib/chapt_11.html
        if _have_utf8 and not self._x_ic:
            if not self.display._x_im:  # noqa: SLF001
                xlib.XSetLocaleModifiers(asbytes('@im=none'))
                self.display._x_im = xlib.XOpenIM(self._x_display, None, None, None)  # noqa: SLF001

            xlib.XFlush(self._x_display)

            # Need to set argtypes on this function because its vararg,
            # and ctypes guesses wrong.
            xlib.XCreateIC.argtypes = [xlib.XIM,
                                       c_char_p, c_int,
                                       c_char_p, xlib.Window,
                                       c_char_p, xlib.Window,
                                       c_void_p]
            self._x_ic = xlib.XCreateIC(self.display._x_im,  # noqa: SLF001
                                        asbytes('inputStyle'),
                                        xlib.XIMPreeditNothing | xlib.XIMStatusNothing,
                                        asbytes('clientWindow'), self._window,
                                        asbytes('focusWindow'), self._window,
                                        None)

            filter_events = c_ulong()
            xlib.XGetICValues(self._x_ic, 'filterEvents', byref(filter_events), None)
            self._default_event_mask |= filter_events.value
            xlib.XSetICFocus(self._x_ic)

        self.switch_to()
        if self._visible:
            self.set_visible(True)

        self.set_mouse_platform_visible()
        self._applied_mouse_exclusive = None
        self._update_exclusivity()

    def _map(self) -> None:
        if self._mapped:
            return

        # Map the window, wait for map event before continuing.
        xlib.XSelectInput(self._x_display, self._window, xlib.StructureNotifyMask)
        xlib.XMapRaised(self._x_display, self._window)
        e = xlib.XEvent()
        while True:
            xlib.XNextEvent(self._x_display, e)
            if e.type == xlib.ConfigureNotify:
                self._width = e.xconfigure.width
                self._height = e.xconfigure.height
            elif e.type == xlib.MapNotify:
                break
        xlib.XSelectInput(self._x_display, self._window, self._default_event_mask)
        self._mapped = True

        self._update_view_size()

        self.dispatch_event('on_resize', self._width, self._height)
        self.dispatch_event('on_show')
        self.dispatch_event('on_expose')

    def _unmap(self) -> None:
        if not self._mapped:
            return

        xlib.XSelectInput(self._x_display, self._window, xlib.StructureNotifyMask)
        xlib.XUnmapWindow(self._x_display, self._window)
        e = xlib.XEvent()
        while True:
            xlib.XNextEvent(self._x_display, e)
            if e.type == xlib.UnmapNotify:
                break

        xlib.XSelectInput(self._x_display, self._window, self._default_event_mask)
        self._mapped = False

    def _get_root(self) -> xlib.Window:
        attributes = xlib.XWindowAttributes()
        xlib.XGetWindowAttributes(self._x_display, self._window, byref(attributes))
        return attributes.root

    def _is_reparented(self) -> bool:
        root = c_ulong()
        parent = c_ulong()
        children = pointer(c_ulong())
        n_children = c_uint()

        xlib.XQueryTree(self._x_display, self._window,
                        byref(root), byref(parent), byref(children),
                        byref(n_children))

        return root.value != parent.value

    def close(self) -> None:
        if not self._window:
            return

        self.context.destroy()
        self._unmap()
        if self._window:
            xlib.XDestroyWindow(self._x_display, self._window)

        del self.display._window_map[self._window]  # noqa: SLF001
        del self.display._window_map[self._view]
        self._window = None

        self._view_event_handlers.clear()
        self._event_handlers.clear()

        if _have_utf8:
            xlib.XDestroyIC(self._x_ic)
            self._x_ic = None

        super().close()

    def switch_to(self) -> None:
        if self.context:
            self.context.set_current()

    def flip(self):
        self.draw_mouse_cursor()

        # TODO canvas.flip?
        if self.context:
            self.context.flip()

        self._sync_resize()

    def set_vsync(self, vsync: bool) -> None:
        if pyglet.options['vsync'] is not None:
            vsync = pyglet.options['vsync']

        super().set_vsync(vsync)
        self.context.set_vsync(vsync)

    def set_caption(self, caption: str) -> None:
        if caption is None:
            caption = ''
        self._caption = caption
        self._set_text_property('WM_NAME', caption, allow_utf8=False)
        self._set_text_property('WM_ICON_NAME', caption, allow_utf8=False)
        self._set_text_property('_NET_WM_NAME', caption)
        self._set_text_property('_NET_WM_ICON_NAME', caption)

    def set_wm_class(self, name: str) -> None:
        # WM_CLASS can only contain Ascii characters
        try:
            name = name.encode('ascii')
        except UnicodeEncodeError:
            name = 'pyglet'

        hint = xlib.XAllocClassHint()
        hint.contents.res_class = asbytes(name)
        hint.contents.res_name = asbytes(name.lower())
        xlib.XSetClassHint(self._x_display, self._window, hint.contents)
        xlib.XFree(hint)

    def get_caption(self) -> str:
        return self._caption

    def set_size(self, width: int, height: int) -> None:
        super().set_size(width, height)
        if not self._resizable:
            self.set_minimum_size(width, height)
            self.set_maximum_size(width, height)
        xlib.XResizeWindow(self._x_display, self._window, width, height)
        self._update_view_size()
        self.dispatch_event('on_resize', width, height)

    def _update_view_size(self) -> None:
        xlib.XResizeWindow(self._x_display, self._view, self._width, self._height)

    def set_location(self, x: int, y: int) -> None:
        if self._is_reparented():
            # Assume the window manager has reparented our top-level window
            # only once, in which case attributes.x/y give the offset from
            # the frame to the content window.  Better solution would be
            # to use _NET_FRAME_EXTENTS, where supported.
            attributes = xlib.XWindowAttributes()
            xlib.XGetWindowAttributes(self._x_display, self._window, byref(attributes))
            # XXX at least under KDE's WM these attrs are both 0
            x -= attributes.x
            y -= attributes.y
        xlib.XMoveWindow(self._x_display, self._window, x, y)

    def get_location(self) -> tuple[int, int]:
        child = xlib.Window()
        x = c_int()
        y = c_int()
        xlib.XTranslateCoordinates(self._x_display,
                                   self._window,
                                   self._get_root(),
                                   0, 0,
                                   byref(x),
                                   byref(y),
                                   byref(child))
        return x.value, y.value

    def activate(self) -> None:
        # Issue 218
        if self._x_display and self._window:
            xlib.XSetInputFocus(self._x_display, self._window, xlib.RevertToParent, xlib.CurrentTime)

    def set_visible(self, visible: bool = True) -> None:
        super().set_visible(visible)

        if visible:
            self._map()
        else:
            self._unmap()

    def set_minimum_size(self, width: int, height: int) -> None:
        super().set_minimum_size(width, height)
        self._set_wm_normal_hints()

    def set_maximum_size(self, width: int, height: int) -> None:
        super().set_maximum_size(width, height)
        self._set_wm_normal_hints()

    def minimize(self) -> None:
        xlib.XIconifyWindow(self._x_display, self._window, self._x_screen_id)

    def maximize(self) -> None:
        self._set_wm_state('_NET_WM_STATE_MAXIMIZED_HORZ',
                           '_NET_WM_STATE_MAXIMIZED_VERT')

    @staticmethod
    def _downsample_1bit(pixelarray: list) -> bytes:
        byte_list = []
        value = 0

        for i, pixel in enumerate(pixelarray):
            index = i % 8
            if pixel:
                value |= 1 << index
            if index == 7:
                byte_list.append(value)
                value = 0

        return bytes(byte_list)

    @lru_cache  # noqa: B019
    def _create_cursor_from_image(self, cursor: ImageMouseCursor) -> xlib.Cursor:
        """Creates platform cursor from an ImageCursor instance."""
        texture = cursor.texture
        width = texture.width
        height = texture.height

        alpha_luma_bytes = texture.get_image_data().get_data('AL', -width * 2)
        mask_data = self._downsample_1bit(alpha_luma_bytes[0::2])
        bmp_data = self._downsample_1bit(alpha_luma_bytes[1::2])

        bitmap = xlib.XCreateBitmapFromData(self._x_display, self._window, bmp_data, width, height)
        mask = xlib.XCreateBitmapFromData(self._x_display, self._window, mask_data, width, height)
        white = xlib.XColor(red=65535, green=65535, blue=65535)  # background color
        black = xlib.XColor()  # foreground color

        # hot_x/y must be within the image dimension, or the cursor will not display:
        hot_x = min(max(0, int(self._mouse_cursor.hot_x)), width)
        hot_y = min(max(0, int(height - self._mouse_cursor.hot_y)), height)
        cursor = xlib.XCreatePixmapCursor(self._x_display, bitmap, mask, white, black, hot_x, hot_y)
        xlib.XFreePixmap(self._x_display, bitmap)
        xlib.XFreePixmap(self._x_display, mask)

        return cursor

    def set_mouse_platform_visible(self, platform_visible: bool | None = None) -> None:
        if not self._window:
            return
        if platform_visible is None:
            platform_visible = self._mouse_visible and not self._mouse_cursor.gl_drawable

        if platform_visible is False:
            # Hide pointer by creating an empty cursor:
            black = xlib.XColor()
            bitmap = xlib.XCreateBitmapFromData(self._x_display, self._window, bytes(8), 8, 8)
            cursor = xlib.XCreatePixmapCursor(self._x_display, bitmap, bitmap, black, black, 0, 0)
            xlib.XDefineCursor(self._x_display, self._window, cursor)
            xlib.XFreeCursor(self._x_display, cursor)
            xlib.XFreePixmap(self._x_display, bitmap)
        elif isinstance(self._mouse_cursor, ImageMouseCursor) and self._mouse_cursor.hw_drawable:
            # Create a custom hardware cursor:
            cursor = self._create_cursor_from_image(self._mouse_cursor)
            xlib.XDefineCursor(self._x_display, self._window, cursor)
        else:
            # Restore standard hardware cursor:
            if isinstance(self._mouse_cursor, XlibMouseCursor):
                xlib.XDefineCursor(self._x_display, self._window, self._mouse_cursor.cursor)
            else:
                xlib.XUndefineCursor(self._x_display, self._window)

    def set_mouse_position(self, x: int, y: int) -> None:
        xlib.XWarpPointer(self._x_display,
                          0,  # src window
                          self._window,  # dst window
                          0, 0,  # src x, y
                          0, 0,  # src w, h
                          x, self._height - y)

    def _update_exclusivity(self) -> None:
        mouse_exclusive = self._active and self._mouse_exclusive
        keyboard_exclusive = self._active and self._keyboard_exclusive

        if mouse_exclusive != self._applied_mouse_exclusive:
            if mouse_exclusive:
                self.set_mouse_platform_visible(False)

                # Restrict to client area
                xlib.XGrabPointer(self._x_display, self._window,
                                  True,
                                  0,
                                  xlib.GrabModeAsync,
                                  xlib.GrabModeAsync,
                                  self._window,
                                  0,
                                  xlib.CurrentTime)

                # Move pointer to center of window
                x = self._width // 2
                y = self._height // 2
                self._mouse_exclusive_client = x, y
                self.set_mouse_position(x, y)
            elif self._fullscreen and not self.screen._xinerama:  # noqa: SLF001
                # Restrict to fullscreen area (prevent viewport scrolling)
                self.set_mouse_position(0, 0)
                r = xlib.XGrabPointer(self._x_display, self._view,
                                      True, 0,
                                      xlib.GrabModeAsync,
                                      xlib.GrabModeAsync,
                                      self._view,
                                      0,
                                      xlib.CurrentTime)
                if r:
                    # Failed to grab, try again later
                    self._applied_mouse_exclusive = None
                    return
                self.set_mouse_platform_visible()
            else:
                # Unclip
                xlib.XUngrabPointer(self._x_display, xlib.CurrentTime)
                self.set_mouse_platform_visible()

            self._applied_mouse_exclusive = mouse_exclusive

        if keyboard_exclusive != self._applied_keyboard_exclusive:
            if keyboard_exclusive:
                xlib.XGrabKeyboard(self._x_display,
                                   self._window,
                                   False,
                                   xlib.GrabModeAsync,
                                   xlib.GrabModeAsync,
                                   xlib.CurrentTime)
            else:
                xlib.XUngrabKeyboard(self._x_display, xlib.CurrentTime)
            self._applied_keyboard_exclusive = keyboard_exclusive

    def set_exclusive_mouse(self, exclusive: bool = True) -> None:
        if exclusive == self._mouse_exclusive:
            return

        super().set_exclusive_mouse(exclusive)
        self._update_exclusivity()

<<<<<<< HEAD
    def set_exclusive_keyboard(self, exclusive: bool = True):
=======
    def set_exclusive_keyboard(self, exclusive: bool = True) -> None:
>>>>>>> 534ab628
        if exclusive == self._keyboard_exclusive:
            return

        super().set_exclusive_keyboard(exclusive)
        self._update_exclusivity()

    def get_system_mouse_cursor(self, name: str) -> DefaultMouseCursor | XlibMouseCursor:
        if name == self.CURSOR_DEFAULT:
            return DefaultMouseCursor()

        # NQR means default shape is not pretty... surely there is another
        # cursor font?
        cursor_shapes = {
            self.CURSOR_CROSSHAIR: cursorfont.XC_crosshair,
            self.CURSOR_HAND: cursorfont.XC_hand2,
            self.CURSOR_HELP: cursorfont.XC_question_arrow,  # NQR
            self.CURSOR_NO: cursorfont.XC_pirate,  # NQR
            self.CURSOR_SIZE: cursorfont.XC_fleur,
            self.CURSOR_SIZE_UP: cursorfont.XC_top_side,
            self.CURSOR_SIZE_UP_RIGHT: cursorfont.XC_top_right_corner,
            self.CURSOR_SIZE_RIGHT: cursorfont.XC_right_side,
            self.CURSOR_SIZE_DOWN_RIGHT: cursorfont.XC_bottom_right_corner,
            self.CURSOR_SIZE_DOWN: cursorfont.XC_bottom_side,
            self.CURSOR_SIZE_DOWN_LEFT: cursorfont.XC_bottom_left_corner,
            self.CURSOR_SIZE_LEFT: cursorfont.XC_left_side,
            self.CURSOR_SIZE_UP_LEFT: cursorfont.XC_top_left_corner,
            self.CURSOR_SIZE_UP_DOWN: cursorfont.XC_sb_v_double_arrow,
            self.CURSOR_SIZE_LEFT_RIGHT: cursorfont.XC_sb_h_double_arrow,
            self.CURSOR_TEXT: cursorfont.XC_xterm,
            self.CURSOR_WAIT: cursorfont.XC_watch,
            self.CURSOR_WAIT_ARROW: cursorfont.XC_watch,  # NQR
        }
        if name not in cursor_shapes:
            msg = f'Unknown cursor name "{name}"'
            raise MouseCursorException(msg)
        cursor = xlib.XCreateFontCursor(self._x_display, cursor_shapes[name])
        return XlibMouseCursor(cursor)

    def set_icon(self, *images: pyglet.image.ImageData) -> None:
        # Careful!  XChangeProperty takes an array of long when data type
        # is 32-bit (but long can be 64 bit!), so pad high bytes of format if
        # necessary.

        import sys
        fmt = {
            ('little', 4): 'BGRA',
            ('little', 8): 'BGRAAAAA',
            ('big', 4): 'ARGB',
            ('big', 8): 'AAAAARGB',
        }[(sys.byteorder, sizeof(c_ulong))]

        data = asbytes('')
        for image in images:
            image = image.get_image_data()
            pitch = -(image.width * len(fmt))
            s = c_buffer(sizeof(c_ulong) * 2)
            memmove(s, cast((c_ulong * 2)(image.width, image.height), POINTER(c_ubyte)), len(s))
            data += s.raw + image.get_data(fmt, pitch)
        buffer = (c_ubyte * len(data))()
        memmove(buffer, data, len(data))
        atom = xlib.XInternAtom(self._x_display, asbytes('_NET_WM_ICON'), False)
        xlib.XChangeProperty(self._x_display, self._window, atom, XA_CARDINAL,
                             32, xlib.PropModeReplace, buffer, len(data) // sizeof(c_ulong))

    def set_clipboard_text(self, text: str) -> None:
        xlib.XSetSelectionOwner(self._x_display,
                                self._clipboard_atom,
                                self._window,
                                xlib.CurrentTime)

        if xlib.XGetSelectionOwner(self._x_display, self._clipboard_atom) == self._window:
            self._clipboard_str = text
            str_bytes = text.encode('utf-8')
            size = len(str_bytes)

            xlib.XChangeProperty(self._x_display, self._window,
                                 self._clipboard_atom, self._utf8_atom, 8, xlib.PropModeReplace,
                                 (c_ubyte * size).from_buffer_copy(str_bytes), size)
        else:
            if _debug:
                print("X11: Couldn't become owner of clipboard.")

    def get_clipboard_text(self) -> str:
        if self._clipboard_str is not None:
            return self._clipboard_str

        owner = xlib.XGetSelectionOwner(self._x_display, self._clipboard_atom)

        if not owner:
            return ''

        text = ''
        if owner == self._window:
            data, size, actual_atom = self.get_single_property(self._window, self._clipboard_atom,
                                                               self._utf8_atom)
        else:
            notification = xlib.XEvent()

            # Convert to selection notification.
            xlib.XConvertSelection(self._x_display,
                                   self._clipboard_atom,
                                   self._utf8_atom,
                                   self._clipboard_atom,
                                   self._window,
                                   xlib.CurrentTime)

            while not xlib.XCheckTypedWindowEvent(self._x_display, self._window, xlib.SelectionNotify,
                                                  byref(notification)):
                self.dispatch_platform_event(notification)

            if not notification.xselection.property:
                return ''

            data, size, actual_atom = self.get_single_property(notification.xselection.requestor,
                                                               notification.xselection.property,
                                                               self._utf8_atom)

        if actual_atom == self._incr_atom:
            # Not implemented.
            if _debug:
                print('X11: Clipboard data is too large, not implemented.')

        elif actual_atom == self._utf8_atom and data:
            text_bytes = string_at(data, size)

            text = text_bytes.decode('utf-8')

        self._clipboard_str = text

        xlib.XFree(data)
        return text

    # Private utility

    def _set_wm_normal_hints(self) -> None:
        hints = xlib.XAllocSizeHints().contents
        if self._minimum_size:
            hints.flags |= xlib.PMinSize
            hints.min_width, hints.min_height = self._minimum_size
        if self._maximum_size:
            hints.flags |= xlib.PMaxSize
            hints.max_width, hints.max_height = self._maximum_size
        xlib.XSetWMNormalHints(self._x_display, self._window, byref(hints))

    def _set_text_property(self, name: str, value: str, allow_utf8: bool = True) -> None:
        atom = xlib.XInternAtom(self._x_display, asbytes(name), False)
        if not atom:
            msg = f'Undefined atom "{name}"'
            raise XlibException(msg)
        text_property = xlib.XTextProperty()
        if _have_utf8 and allow_utf8:
            buf = create_string_buffer(value.encode('utf8'))
            result = xlib.Xutf8TextListToTextProperty(self._x_display,
                                                      cast(pointer(buf), c_char_p),
                                                      1, xlib.XUTF8StringStyle,
                                                      byref(text_property))
            if result < 0:
                msg = 'Could not create UTF8 text property'
                raise XlibException(msg)
        else:
            buf = create_string_buffer(value.encode('ascii', 'ignore'))
            result = xlib.XStringListToTextProperty(
                cast(pointer(buf), c_char_p), 1, byref(text_property))
            if result < 0:
                msg = 'Could not create text property'
                raise XlibException(msg)
        xlib.XSetTextProperty(self._x_display, self._window, byref(text_property), atom)
        # XXX <rj> Xlib doesn't like us freeing this
        # xlib.XFree(text_property.value)  # noqa: ERA001

    def _set_atoms_property(self, name: str, values: list[str], mode: int = xlib.PropModeReplace) -> None:
        name_atom = xlib.XInternAtom(self._x_display, asbytes(name), False)
        atoms = [xlib.XInternAtom(self._x_display, asbytes(value), False) for value in values]
        atom_type = xlib.XInternAtom(self._x_display, asbytes('ATOM'), False)
        if len(atoms):
            atoms_ar = (xlib.Atom * len(atoms))(*atoms)
            xlib.XChangeProperty(self._x_display, self._window,
                                 name_atom, atom_type, 32, mode,
                                 cast(pointer(atoms_ar), POINTER(c_ubyte)), len(atoms))
        else:
            net_wm_state = xlib.XInternAtom(self._x_display, asbytes('_NET_WM_STATE'), False)
            if net_wm_state:
                xlib.XDeleteProperty(self._x_display, self._window, net_wm_state)

    def _set_wm_state(self, *states: str) -> None:
        # Set property
        net_wm_state = xlib.XInternAtom(self._x_display, asbytes('_NET_WM_STATE'), False)
        atoms = [xlib.XInternAtom(self._x_display, asbytes(state), False) for state in states]
        atom_type = xlib.XInternAtom(self._x_display, asbytes('ATOM'), False)
        if len(atoms):
            atoms_ar = (xlib.Atom * len(atoms))(*atoms)
            xlib.XChangeProperty(self._x_display, self._window,
                                 net_wm_state, atom_type, 32, xlib.PropModePrepend,
                                 cast(pointer(atoms_ar), POINTER(c_ubyte)), len(atoms))
        else:
            xlib.XDeleteProperty(self._x_display, self._window, net_wm_state)

        # Nudge the WM
        e = xlib.XEvent()
        e.xclient.type = xlib.ClientMessage
        e.xclient.message_type = net_wm_state
        e.xclient.display = cast(self._x_display, POINTER(xlib.Display))
        e.xclient.window = self._window
        e.xclient.format = 32
        e.xclient.data.l[0] = xlib.PropModePrepend
        for i, atom in enumerate(atoms):
            e.xclient.data.l[i + 1] = atom
        xlib.XSendEvent(self._x_display, self._get_root(),
                        False, xlib.SubstructureRedirectMask, byref(e))

    # Event handling

    def dispatch_events(self) -> None:
        self.dispatch_pending_events()

        self._allow_dispatch_event = True

        e = xlib.XEvent()

        # Cache these in case window is closed from an event handler
        _x_display = self._x_display
        _window = self._window
        _view = self._view

        # Check for the events specific to this window
        while xlib.XCheckWindowEvent(_x_display, _window, 0x1ffffff, byref(e)):
            # Key events are filtered by the xlib window event
            # handler so they get a shot at the prefiltered event.
            if e.xany.type not in (xlib.KeyPress, xlib.KeyRelease):
                if xlib.XFilterEvent(e, 0):
                    continue
            self.dispatch_platform_event(e)

        # Check for the events specific to this view
        while xlib.XCheckWindowEvent(_x_display, _view, 0x1ffffff, byref(e)):
            # Key events are filtered by the xlib window event
            # handler so they get a shot at the prefiltered event.
            if e.xany.type not in (xlib.KeyPress, xlib.KeyRelease):
                if xlib.XFilterEvent(e, 0):
                    continue
            self.dispatch_platform_event_view(e)

        # Generic events for this window (the window close event).
        while xlib.XCheckTypedWindowEvent(_x_display, _window, xlib.ClientMessage, byref(e)):
            self.dispatch_platform_event(e)

        self._allow_dispatch_event = False

    def dispatch_pending_events(self) -> None:
        while self._event_queue:
            EventDispatcher.dispatch_event(self, *self._event_queue.pop(0))

        # Dispatch any context-related events
        if self._lost_context:
            self._lost_context = False
            EventDispatcher.dispatch_event(self, 'on_context_lost')
        if self._lost_context_state:
            self._lost_context_state = False
            EventDispatcher.dispatch_event(self, 'on_context_state_lost')

    def dispatch_platform_event(self, e: xlib.XEvent) -> None:
        if self._applied_mouse_exclusive is None:
            self._update_exclusivity()
        event_handler = self._event_handlers.get(e.type)
        if event_handler:
            event_handler(e)

    def dispatch_platform_event_view(self, e: xlib.XEvent) -> None:
        event_handler = self._view_event_handlers.get(e.type)
        if event_handler:
            event_handler(e)

    @staticmethod
    def _translate_modifiers(state: int) -> int:
        modifiers = 0
        if state & xlib.ShiftMask:
            modifiers |= key.MOD_SHIFT
        if state & xlib.ControlMask:
            modifiers |= key.MOD_CTRL
        if state & xlib.LockMask:
            modifiers |= key.MOD_CAPSLOCK
        if state & xlib.Mod1Mask:
            modifiers |= key.MOD_ALT
        if state & xlib.Mod2Mask:
            modifiers |= key.MOD_NUMLOCK
        if state & xlib.Mod4Mask:
            modifiers |= key.MOD_WINDOWS
        if state & xlib.Mod5Mask:
            modifiers |= key.MOD_SCROLLLOCK
        return modifiers

    # Event handlers
    """
    def _event_symbol(self, event):
        # pyglet.self.key keysymbols are identical to X11 keysymbols, no
        # need to map the keysymbol.
        symbol = xlib.XKeycodeToKeysym(self._x_display, event.xkey.keycode, 0)
        if symbol == 0:
            # XIM event
            return None
        elif symbol not in key._key_names.keys():
            symbol = key.user_key(event.xkey.keycode)
        return symbol
    """

    def _event_text_symbol(self, ev: xlib.XEvent) -> tuple[str | None, int]:
        text = None
        symbol = xlib.KeySym()
        buffer = create_string_buffer(128)

        # Look up raw keysym before XIM filters it (default for keypress and
        # keyrelease)
        count = xlib.XLookupString(ev.xkey, buffer, len(buffer) - 1, byref(symbol), None)

        # Give XIM a shot
        filtered = xlib.XFilterEvent(ev, ev.xany.window)

        if ev.type == xlib.KeyPress and not filtered:
            status = c_int()
            if _have_utf8:
                encoding = 'utf8'
                count = xlib.Xutf8LookupString(self._x_ic,
                                               ev.xkey,
                                               buffer, len(buffer) - 1,
                                               byref(symbol), byref(status))
                if status.value == xlib.XBufferOverflow:
                    raise NotImplementedError('TODO: XIM buffer resize')

            else:
                encoding = 'ascii'
                count = xlib.XLookupString(ev.xkey, buffer, len(buffer) - 1, byref(symbol), None)
                if count:
                    status.value = xlib.XLookupBoth

            if status.value & (xlib.XLookupChars | xlib.XLookupBoth):
                text = buffer.value[:count].decode(encoding)

            # Don't treat Unicode command codepoints as text, except Return.
            if text and unicodedata.category(text) == 'Cc' and text != '\r':
                text = None

        symbol = symbol.value

        # If the event is a XIM filtered event, the keysym will be virtual
        # (e.g., aacute instead of A after a dead key).  Drop it, we don't
        # want these kind of key events.
        if ev.xkey.keycode == 0 and not filtered:
            symbol = None

        # pyglet.self.key keysymbols are identical to X11 keysymbols, no
        # need to map the keysymbol.  For keysyms outside the pyglet set, map
        # raw key code to a user key.
        if symbol and symbol not in key._key_names and ev.xkey.keycode:  # noqa: SLF001
            # Issue 353: Symbol is uppercase when shift key held down.
            try:
                symbol = ord(chr(symbol).lower())
            except ValueError:
                # Not a valid unichr, use the keycode
                symbol = key.user_key(ev.xkey.keycode)
            else:
                # If still not recognised, use the keycode
                if symbol not in key._key_names:  # noqa: SLF001
                    symbol = key.user_key(ev.xkey.keycode)

        if filtered:
            # The event was filtered, text must be ignored, but the symbol is
            # still good.
            return None, symbol

        return text, symbol

    @staticmethod
    def _event_text_motion(symbol: int, modifiers: int) -> int | None:
        if modifiers & key.MOD_ALT:
            return None
        ctrl = modifiers & key.MOD_CTRL != 0
        return _motion_map.get((symbol, ctrl), None)

    @ViewEventHandler
    @XlibEventHandler(xlib.KeyPress)
    @XlibEventHandler(xlib.KeyRelease)
    def _event_key_view(self, ev: xlib.XEvent) -> None:
        # Try to detect autorepeat ourselves if the server doesn't support it
        # XXX: Doesn't always work, better off letting the server do it
        global _can_detect_autorepeat  # noqa: PLW0602
        if not _can_detect_autorepeat and ev.type == xlib.KeyRelease:
            # Look in the queue for a matching KeyPress with same timestamp,
            # indicating an auto-repeat rather than actual key event.
            saved = []
            while True:
                auto_event = xlib.XEvent()
                result = xlib.XCheckWindowEvent(self._x_display,
                                                self._window, xlib.KeyPress | xlib.KeyRelease,
                                                byref(auto_event))
                if not result:
                    break
                saved.append(auto_event)
                if auto_event.type == xlib.KeyRelease:
                    # just save this off for restoration back to the queue
                    continue
                if ev.xkey.keycode == auto_event.xkey.keycode:
                    # Found a key repeat: dispatch EVENT_TEXT* event
                    text, symbol = self._event_text_symbol(auto_event)
                    modifiers = self._translate_modifiers(ev.xkey.state)
                    modifiers_ctrl = modifiers & (key.MOD_CTRL | key.MOD_ALT)
                    motion = self._event_text_motion(symbol, modifiers)
                    if motion:
                        if modifiers & key.MOD_SHIFT:
                            self.dispatch_event('on_text_motion_select', motion)
                        else:
                            self.dispatch_event('on_text_motion', motion)
                    elif text and not modifiers_ctrl:
                        self.dispatch_event('on_text', text)

                    ditched = saved.pop()
                    for auto_event in reversed(saved):
                        xlib.XPutBackEvent(self._x_display, byref(auto_event))
                    return
                else:
                    # Key code of press did not match, therefore no repeating
                    # is going on, stop searching.
                    break
            # Whoops, put the events back, it's for real.
            for auto_event in reversed(saved):
                xlib.XPutBackEvent(self._x_display, byref(auto_event))

        text, symbol = self._event_text_symbol(ev)
        modifiers = self._translate_modifiers(ev.xkey.state)
        modifiers_ctrl = modifiers & (key.MOD_CTRL | key.MOD_ALT)
        motion = self._event_text_motion(symbol, modifiers)

        if ev.type == xlib.KeyPress:
            if symbol and (not _can_detect_autorepeat or symbol not in self.pressed_keys):
                self.dispatch_event('on_key_press', symbol, modifiers)
                if _can_detect_autorepeat:
                    self.pressed_keys.add(symbol)
            if motion:
                if modifiers & key.MOD_SHIFT:
                    self.dispatch_event('on_text_motion_select', motion)
                else:
                    self.dispatch_event('on_text_motion', motion)
            elif text and not modifiers_ctrl:
                self.dispatch_event('on_text', text)
        elif ev.type == xlib.KeyRelease:
            if symbol:
                self.dispatch_event('on_key_release', symbol, modifiers)
                if _can_detect_autorepeat and symbol in self.pressed_keys:
                    self.pressed_keys.remove(symbol)

    @XlibEventHandler(xlib.KeyPress)
    @XlibEventHandler(xlib.KeyRelease)
    def _event_key(self, ev: xlib.XEvent) -> None:
        return self._event_key_view(ev)

    @ViewEventHandler
    @XlibEventHandler(xlib.MotionNotify)
    def _event_motionnotify_view(self, ev: xlib.XEvent) -> None:
        x = ev.xmotion.x
        y = self.height - ev.xmotion.y - 1

        if self._mouse_in_window:
            dx = x - self._mouse_x
            dy = y - self._mouse_y
        else:
            dx = dy = 0

        if self._applied_mouse_exclusive and (ev.xmotion.x, ev.xmotion.y) == self._mouse_exclusive_client:
            # Ignore events caused by XWarpPointer
            self._mouse_x = x
            self._mouse_y = y
            return

        if self._applied_mouse_exclusive:
            # Reset pointer position
            ex, ey = self._mouse_exclusive_client
            xlib.XWarpPointer(self._x_display,
                              0,
                              self._window,
                              0, 0,
                              0, 0,
                              ex, ey)

        self._mouse_x = x
        self._mouse_y = y
        self._mouse_in_window = True

        buttons = 0
        if ev.xmotion.state & xlib.Button1MotionMask:
            buttons |= mouse.LEFT
        if ev.xmotion.state & xlib.Button2MotionMask:
            buttons |= mouse.MIDDLE
        if ev.xmotion.state & xlib.Button3MotionMask:
            buttons |= mouse.RIGHT
        # TODO: Determine how to implement drag support for mouse 4 and 5

        if buttons:
            # Drag event
            modifiers = self._translate_modifiers(ev.xmotion.state)
            self.dispatch_event('on_mouse_drag', x, y, dx, dy, buttons, modifiers)
        else:
            # Motion event
            self.dispatch_event('on_mouse_motion', x, y, dx, dy)

    @XlibEventHandler(xlib.MotionNotify)
    def _event_motionnotify(self, ev: xlib.XEvent) -> None:
        # Window motion looks for drags that are outside the view but within
        # the window.
        buttons = 0
        if ev.xmotion.state & xlib.Button1MotionMask:
            buttons |= mouse.LEFT
        if ev.xmotion.state & xlib.Button2MotionMask:
            buttons |= mouse.MIDDLE
        if ev.xmotion.state & xlib.Button3MotionMask:
            buttons |= mouse.RIGHT
        # TODO: Determine how to implement drag support for mouse 4 and 5

        if buttons:
            # Drag event
            x = ev.xmotion.x - self._view_x
            y = self._height - (ev.xmotion.y - self._view_y - 1)

            if self._mouse_in_window:
                dx = x - self._mouse_x
                dy = y - self._mouse_y
            else:
                dx = dy = 0
            self._mouse_x = x
            self._mouse_y = y

            modifiers = self._translate_modifiers(ev.xmotion.state)
            self.dispatch_event('on_mouse_drag', x, y, dx, dy, buttons, modifiers)

    @XlibEventHandler(xlib.ClientMessage)
    def _event_clientmessage(self, ev: xlib.XEvent) -> None:
        atom = ev.xclient.data.l[0]
        if atom == xlib.XInternAtom(ev.xclient.display, asbytes('WM_DELETE_WINDOW'), False):
            self.dispatch_event('on_close')
        elif (self._enable_xsync and
              atom == xlib.XInternAtom(ev.xclient.display,
                                       asbytes('_NET_WM_SYNC_REQUEST'), False)):
            lo = ev.xclient.data.l[2]
            hi = ev.xclient.data.l[3]
            self._current_sync_value = xsync.XSyncValue(hi, lo)

        elif ev.xclient.message_type == self._xdnd_atoms['XdndPosition']:
            self._event_drag_position(ev)

        elif ev.xclient.message_type == self._xdnd_atoms['XdndDrop']:
            self._event_drag_drop(ev)

        elif ev.xclient.message_type == self._xdnd_atoms['XdndEnter']:
            self._event_drag_enter(ev)

    def _event_drag_drop(self, ev: xlib.XEvent) -> None:
        if self._xdnd_version > XDND_VERSION:
            return

        time = xlib.CurrentTime

        if self._xdnd_format:
            if self._xdnd_version >= 1:
                time = ev.xclient.data.l[2]

            # Convert to selection notification.
            xlib.XConvertSelection(self._x_display,
                                   self._xdnd_atoms['XdndSelection'],
                                   self._xdnd_format,
                                   self._xdnd_atoms['XdndSelection'],
                                   self._window,
                                   time)

            xlib.XFlush(self._x_display)

        elif self._xdnd_version >= 2:
            # If no format send finished with no data.
            e = xlib.XEvent()
            e.xclient.type = xlib.ClientMessage
            e.xclient.message_type = self._xdnd_atoms['XdndFinished']
            e.xclient.display = cast(self._x_display, POINTER(xlib.Display))
            e.xclient.window = self._window
            e.xclient.format = 32
            e.xclient.data.l[0] = self._window
            e.xclient.data.l[1] = 0
            e.xclient.data.l[2] = None

            xlib.XSendEvent(self._x_display, self._xdnd_source,
                            False, xlib.NoEventMask, byref(e))

            xlib.XFlush(self._x_display)

    def _event_drag_position(self, ev: xlib.XEvent) -> None:
        if self._xdnd_version > XDND_VERSION:
            return

        xoff = (ev.xclient.data.l[2] >> 16) & 0xffff
        yoff = (ev.xclient.data.l[2]) & 0xffff

        # Need to convert the position to actual window coordinates with the screen offset
        child = xlib.Window()
        x = c_int()
        y = c_int()
        xlib.XTranslateCoordinates(self._x_display,
                                   self._get_root(),
                                   self._window,
                                   xoff, yoff,
                                   byref(x),
                                   byref(y),
                                   byref(child))

        self._xdnd_position = (x.value, y.value)

        e = xlib.XEvent()
        e.xclient.type = xlib.ClientMessage
        e.xclient.message_type = self._xdnd_atoms['XdndStatus']
        e.xclient.display = cast(self._x_display, POINTER(xlib.Display))
        e.xclient.window = ev.xclient.data.l[0]
        e.xclient.format = 32
        e.xclient.data.l[0] = self._window
        e.xclient.data.l[2] = 0
        e.xclient.data.l[3] = 0

        if self._xdnd_format:
            e.xclient.data.l[1] = 1
            if self._xdnd_version >= 2:
                e.xclient.data.l[4] = self._xdnd_atoms['XdndActionCopy']

        xlib.XSendEvent(self._x_display, self._xdnd_source,
                        False, xlib.NoEventMask, byref(e))

        xlib.XFlush(self._x_display)

    def _event_drag_enter(self, ev: xlib.XEvent) -> None:
        self._xdnd_source = ev.xclient.data.l[0]
        self._xdnd_version = ev.xclient.data.l[1] >> 24
        self._xdnd_format = None

        if self._xdnd_version > XDND_VERSION:
            return

        three_or_more = ev.xclient.data.l[1] & 1

        # Search all of them (usually 8)
        if three_or_more:
            data, count, _ = self.get_single_property(self._xdnd_source, self._xdnd_atoms['XdndTypeList'], XA_ATOM)

            data = cast(data, POINTER(xlib.Atom))
        else:
            # Some old versions may only have 3? Needs testing.
            count = 3
            data = ev.xclient.data.l + 2

        # Check all of the properties we received from the dropped item and verify it support URI.
        for i in range(count):
            if data[i] == self._xdnd_atoms['text/uri-list']:
                self._xdnd_format = self._xdnd_atoms['text/uri-list']
                break

        if data:
            xlib.XFree(data)

    def get_single_property(self, window: xlib.Window, atom_property: xlib.Atom, atom_type: int) -> tuple[
        _Pointer[c_ubyte], int, int]:
        """ Returns the length, data, and actual atom of a window property. """
        actualAtom = xlib.Atom()
        actualFormat = c_int()
        itemCount = c_ulong()
        bytesAfter = c_ulong()
        data = POINTER(c_ubyte)()

        xlib.XGetWindowProperty(self._x_display, window,
                                atom_property, 0, 2147483647, False, atom_type,
                                byref(actualAtom),
                                byref(actualFormat),
                                byref(itemCount),
                                byref(bytesAfter),
                                data)

        return data, itemCount.value, actualAtom.value

    @XlibEventHandler(xlib.SelectionNotify)
    def _event_selection_notification(self, ev: xlib.XEvent) -> None:
        if ev.xselection.property != 0 and ev.xselection.selection == self._xdnd_atoms['XdndSelection']:
            if self._xdnd_format:
                # This will get the data
                data, count, _ = self.get_single_property(ev.xselection.requestor,
                                                          ev.xselection.property,
                                                          ev.xselection.target)

                buffer = create_string_buffer(count)
                memmove(buffer, data, count)

                formatted_paths = self.parse_filenames(buffer.value.decode())

                e = xlib.XEvent()
                e.xclient.type = xlib.ClientMessage
                e.xclient.message_type = self._xdnd_atoms['XdndFinished']
                e.xclient.display = cast(self._x_display, POINTER(xlib.Display))
                e.xclient.window = self._window
                e.xclient.format = 32
                e.xclient.data.l[0] = self._xdnd_source
                e.xclient.data.l[1] = 1
                e.xclient.data.l[2] = self._xdnd_atoms['XdndActionCopy']

                xlib.XSendEvent(self._x_display, self._get_root(),
                                False, xlib.NoEventMask, byref(e))

                xlib.XFlush(self._x_display)

                xlib.XFree(data)

                self.dispatch_event('on_file_drop', self._xdnd_position[0], self._height - self._xdnd_position[1],
                                    formatted_paths)

    @staticmethod
    def parse_filenames(decoded_string: str) -> list[str]:
        """All of the filenames from file drops come as one big string with
            some special characters (%20), this will parse them out.
        """
        different_files = decoded_string.splitlines()

        parsed = []
        encoding = sys.getfilesystemencoding()
        for filename in different_files:
            if filename:
                parsed_filename = urllib.parse.urlsplit(filename).path
                parsed.append(urllib.parse.unquote(parsed_filename, encoding))

        return parsed

    def _sync_resize(self) -> None:
        if self._enable_xsync and self._current_sync_valid:
            if xsync.XSyncValueIsZero(self._current_sync_value):
                self._current_sync_valid = False
                return
            xsync.XSyncSetCounter(self._x_display,
                                  self._sync_counter,
                                  self._current_sync_value)
            self._current_sync_value = None
            self._current_sync_valid = False

    @ViewEventHandler
    @XlibEventHandler(xlib.ButtonPress)
    @XlibEventHandler(xlib.ButtonRelease)
    def _event_button(self, ev: xlib.XEvent) -> None:
        x = ev.xbutton.x
        y = self.height - ev.xbutton.y

        button = ev.xbutton.button - 1
        if button == 7 or button == 8:
            button -= 4

        modifiers = self._translate_modifiers(ev.xbutton.state)
        if ev.type == xlib.ButtonPress:
            if ev.xbutton.button == 4:
                self.dispatch_event('on_mouse_scroll', x, y, 0, 1)
            elif ev.xbutton.button == 5:
                self.dispatch_event('on_mouse_scroll', x, y, 0, -1)
            elif ev.xbutton.button == 6:
                self.dispatch_event('on_mouse_scroll', x, y, -1, 0)
            elif ev.xbutton.button == 7:
                self.dispatch_event('on_mouse_scroll', x, y, 1, 0)
            elif button < 5:
                self.dispatch_event('on_mouse_press', x, y, 1 << button, modifiers)
        elif button < 5:
            self.dispatch_event('on_mouse_release', x, y, 1 << button, modifiers)

    @ViewEventHandler
    @XlibEventHandler(xlib.Expose)
    def _event_expose(self, ev: xlib.XEvent) -> None:
        # Ignore all expose events except the last one. We could be told
        # about exposure rects - but I don't see the point since we're
        # working with OpenGL and we'll just redraw the whole scene.
        if ev.xexpose.count > 0:
            return
        self.dispatch_event('on_expose')

    @ViewEventHandler
    @XlibEventHandler(xlib.EnterNotify)
    def _event_enternotify(self, ev: xlib.XEvent) -> None:
        # mouse position
        x = self._mouse_x = ev.xcrossing.x
        y = self._mouse_y = self.height - ev.xcrossing.y
        self._mouse_in_window = True

        # XXX there may be more we could do here
        self.dispatch_event('on_mouse_enter', x, y)

    @ViewEventHandler
    @XlibEventHandler(xlib.LeaveNotify)
    def _event_leavenotify(self, ev: xlib.XEvent) -> None:
        x = self._mouse_x = ev.xcrossing.x
        y = self._mouse_y = self.height - ev.xcrossing.y
        self._mouse_in_window = False
        self.dispatch_event('on_mouse_leave', x, y)

    @XlibEventHandler(xlib.ConfigureNotify)
    def _event_configurenotify(self, ev: xlib.XEvent) -> None:
        if self._enable_xsync and self._current_sync_value:
            self._current_sync_valid = True

        if self._fullscreen:
            return

        self.switch_to()

        w, h = ev.xconfigure.width, ev.xconfigure.height
        x, y = ev.xconfigure.x, ev.xconfigure.y
        if self._width != w or self._height != h:
            self._width = w
            self._height = h
            self._update_view_size()
            self.dispatch_event('on_resize', self._width, self._height)
        if self._x != x or self._y != y:
            self.dispatch_event('on_move', x, y)
            self._x = x
            self._y = y

    @XlibEventHandler(xlib.FocusIn)
    def _event_focusin(self, ev: xlib.XEvent) -> None:
        self._active = True
        self._update_exclusivity()
        self.dispatch_event('on_activate')
        if _have_utf8:
            xlib.XSetICFocus(self._x_ic)

    @XlibEventHandler(xlib.FocusOut)
    def _event_focusout(self, ev: xlib.XEvent) -> None:
        self._active = False
        self._update_exclusivity()
        self.dispatch_event('on_deactivate')
        if _have_utf8:
            xlib.XUnsetICFocus(self._x_ic)

    @XlibEventHandler(xlib.MapNotify)
    def _event_mapnotify(self, ev: xlib.XEvent) -> None:
        self._mapped = True
        self.dispatch_event('on_show')
        self._update_exclusivity()

    @XlibEventHandler(xlib.UnmapNotify)
    def _event_unmapnotify(self, ev: xlib.XEvent) -> None:
        self._mapped = False
        self.dispatch_event('on_hide')

    @XlibEventHandler(xlib.SelectionClear)
    def _event_selection_clear(self, ev: xlib.XEvent) -> None:
        if ev.xselectionclear.selection == self._clipboard_atom:
            # Another application cleared the clipboard.
            self._clipboard_str = None

    @XlibEventHandler(xlib.SelectionRequest)
    def _event_selection_request(self, ev: xlib.XEvent) -> None:
        request = ev.xselectionrequest

        if _debug:
            rt = xlib.XGetAtomName(self._x_display, request.target)
            rp = xlib.XGetAtomName(self._x_display, request.property)
            print(f'X11 debug: request target {rt}')
            print(f'X11 debug: request property {rp}')

        out_event = xlib.XEvent()
        out_event.xany.type = xlib.SelectionNotify
        out_event.xselection.selection = request.selection
        out_event.xselection.display = request.display
        out_event.xselection.target = 0
        out_event.xselection.property = 0
        out_event.xselection.requestor = request.requestor
        out_event.xselection.time = request.time

        if (xlib.XGetSelectionOwner(self._x_display, self._clipboard_atom) == self._window and
                ev.xselection.target == self._clipboard_atom):
            if request.target == self._target_atom:
                atoms_ar = (xlib.Atom * 1)(self._utf8_atom)
                ptr = cast(pointer(atoms_ar), POINTER(c_ubyte))

                xlib.XChangeProperty(self._x_display, request.requestor,
                                     request.property, XA_ATOM, 32,
                                     xlib.PropModeReplace,
                                     ptr, sizeof(atoms_ar) // sizeof(c_ulong))
                out_event.xselection.property = request.property
                out_event.xselection.target = request.target

            elif request.target == self._utf8_atom:
                # We are being requested for a UTF-8 string.
                text = self._clipboard_str.encode('utf-8')
                size = len(self._clipboard_str)
                xlib.XChangeProperty(self._x_display, request.requestor,
                                     request.property, request.target, 8,
                                     xlib.PropModeReplace,
                                     (c_ubyte * size).from_buffer_copy(text), size)

                out_event.xselection.property = request.property
                out_event.xselection.target = request.target

        # Send request event back to requestor with updated changes.
        xlib.XSendEvent(self._x_display, request.requestor, 0, 0, byref(out_event))

        # Seems to work find without it. May add later.
        # xlib.XSync(self._x_display, False)  # noqa: ERA001


__all__ = ['XlibEventHandler', 'XlibWindow']<|MERGE_RESOLUTION|>--- conflicted
+++ resolved
@@ -762,11 +762,7 @@
         super().set_exclusive_mouse(exclusive)
         self._update_exclusivity()
 
-<<<<<<< HEAD
-    def set_exclusive_keyboard(self, exclusive: bool = True):
-=======
     def set_exclusive_keyboard(self, exclusive: bool = True) -> None:
->>>>>>> 534ab628
         if exclusive == self._keyboard_exclusive:
             return
 
