# ----------------------------------------------------------------------------
# pyglet
# Copyright (c) 2006-2008 Alex Holkner
# Copyright (c) 2008-2020 pyglet contributors
# All rights reserved.
#
# Redistribution and use in source and binary forms, with or without
# modification, are permitted provided that the following conditions
# are met:
#
#  * Redistributions of source code must retain the above copyright
#    notice, this list of conditions and the following disclaimer.
#  * Redistributions in binary form must reproduce the above copyright
#    notice, this list of conditions and the following disclaimer in
#    the documentation and/or other materials provided with the
#    distribution.
#  * Neither the name of pyglet nor the names of its
#    contributors may be used to endorse or promote products
#    derived from this software without specific prior written
#    permission.
#
# THIS SOFTWARE IS PROVIDED BY THE COPYRIGHT HOLDERS AND CONTRIBUTORS
# "AS IS" AND ANY EXPRESS OR IMPLIED WARRANTIES, INCLUDING, BUT NOT
# LIMITED TO, THE IMPLIED WARRANTIES OF MERCHANTABILITY AND FITNESS
# FOR A PARTICULAR PURPOSE ARE DISCLAIMED. IN NO EVENT SHALL THE
# COPYRIGHT OWNER OR CONTRIBUTORS BE LIABLE FOR ANY DIRECT, INDIRECT,
# INCIDENTAL, SPECIAL, EXEMPLARY, OR CONSEQUENTIAL DAMAGES (INCLUDING,
# BUT NOT LIMITED TO, PROCUREMENT OF SUBSTITUTE GOODS OR SERVICES;
# LOSS OF USE, DATA, OR PROFITS; OR BUSINESS INTERRUPTION) HOWEVER
# CAUSED AND ON ANY THEORY OF LIABILITY, WHETHER IN CONTRACT, STRICT
# LIABILITY, OR TORT (INCLUDING NEGLIGENCE OR OTHERWISE) ARISING IN
# ANY WAY OUT OF THE USE OF THIS SOFTWARE, EVEN IF ADVISED OF THE
# POSSIBILITY OF SUCH DAMAGE.
# ----------------------------------------------------------------------------

from pyglet import gl
from pyglet.gl import gl_info


class Config:
    """Graphics configuration.

    A Config stores the preferences for OpenGL attributes such as the
    number of auxiliary buffers, size of the colour and depth buffers,
    double buffering, stencilling, multi- and super-sampling, and so on.

    Different platforms support a different set of attributes, so these
    are set with a string key and a value which is integer or boolean.

    :Ivariables:
        `double_buffer` : bool
            Specify the presence of a back-buffer for every color buffer.
        `stereo` : bool
            Specify the presence of separate left and right buffer sets.
        `buffer_size` : int
            Total bits per sample per color buffer.
        `aux_buffers` : int
            The number of auxiliary color buffers.
        `sample_buffers` : int
            The number of multisample buffers.
        `samples` : int
            The number of samples per pixel, or 0 if there are no multisample
            buffers.
        `red_size` : int
            Bits per sample per buffer devoted to the red component.
        `green_size` : int
            Bits per sample per buffer devoted to the green component.
        `blue_size` : int
            Bits per sample per buffer devoted to the blue component.
        `alpha_size` : int
            Bits per sample per buffer devoted to the alpha component.
        `depth_size` : int
            Bits per sample in the depth buffer.
        `stencil_size` : int
            Bits per sample in the stencil buffer.
        `accum_red_size` : int
            Bits per pixel devoted to the red component in the accumulation
            buffer.
        `accum_green_size` : int
            Bits per pixel devoted to the green component in the accumulation
            buffer.
        `accum_blue_size` : int
            Bits per pixel devoted to the blue component in the accumulation
            buffer.
        `accum_alpha_size` : int
            Bits per pixel devoted to the alpha component in the accumulation
            buffer.
    """

    _attribute_names = [
        'double_buffer',
        'stereo',
        'buffer_size',
        'aux_buffers',
        'sample_buffers',
        'samples',
        'red_size',
        'green_size',
        'blue_size',
        'alpha_size',
        'depth_size',
        'stencil_size',
        'accum_red_size',
        'accum_green_size',
        'accum_blue_size',
        'accum_alpha_size',
        'major_version',
        'minor_version',
        'forward_compatible',
        'debug'
    ]

    major_version = None
    minor_version = None
    forward_compatible = None
    debug = None

    def __init__(self, **kwargs):
        """Create a template config with the given attributes.

        Specify attributes as keyword arguments, for example::

            template = Config(double_buffer=True)

        """
        for name in self._attribute_names:
            if name in kwargs:
                setattr(self, name, kwargs[name])
            else:
                setattr(self, name, None)

    def requires_gl_3(self):
        if self.major_version is not None and self.major_version >= 3:
            return True
        if self.forward_compatible or self.debug:
            return True
        return False

    def get_gl_attributes(self):
        """Return a list of attributes set on this config.

        :rtype: list of tuple (name, value)
        :return: All attributes, with unset attributes having a value of
            ``None``.
        """
        return [(name, getattr(self, name)) for name in self._attribute_names]

    def match(self, canvas):
        """Return a list of matching complete configs for the given canvas.

        .. versionadded:: 1.2

        :Parameters:
            `canvas` : `Canvas`
                Display to host contexts created from the config.

        :rtype: list of `CanvasConfig`
        """
        raise NotImplementedError('abstract')

    def create_context(self, share):
        """Create a GL context that satisifies this configuration.

        :deprecated: Use `CanvasConfig.create_context`.

        :Parameters:
            `share` : `Context`
                If not None, a context with which to share objects with.

        :rtype: `Context`
        :return: The new context.
        """
        raise gl.ConfigException('This config cannot be used to create contexts.  '
                                 'Use Config.match to created a CanvasConfig')

    def is_complete(self):
        """Determine if this config is complete and able to create a context.

        Configs created directly are not complete, they can only serve
        as templates for retrieving a supported config from the system.
        For example, `pyglet.window.Screen.get_matching_configs` returns
        complete configs.

        :deprecated: Use ``isinstance(config, CanvasConfig)``.

        :rtype: bool
        :return: True if the config is complete and can create a context.
        """
        return isinstance(self, CanvasConfig)

    def __repr__(self):
        import pprint
        return '%s(%s)' % (self.__class__.__name__, pprint.pformat(self.get_gl_attributes()))


class CanvasConfig(Config):
    """OpenGL configuration for a particular canvas.

    Use `Config.match` to obtain an instance of this class.

    .. versionadded:: 1.2

    :Ivariables:
        `canvas` : `Canvas`
            The canvas this config is valid on.

    """

    def __init__(self, canvas, base_config):
        self.canvas = canvas

        self.major_version = base_config.major_version
        self.minor_version = base_config.minor_version
        self.forward_compatible = base_config.forward_compatible
        self.debug = base_config.debug

    def compatible(self, canvas):
        raise NotImplementedError('abstract')

    def create_context(self, share):
        """Create a GL context that satisifies this configuration.

        :Parameters:
            `share` : `Context`
                If not None, a context with which to share objects with.

        :rtype: `Context`
        :return: The new context.
        """
        raise NotImplementedError('abstract')

    def is_complete(self):
        return True


class ObjectSpace:
    def __init__(self):
<<<<<<< HEAD
        # Textures and buffers scheduled for deletion the next time
        # this object space is active.
        self.doomed_textures = []
        self.doomed_buffers = []

=======
        # Textures and buffers scheduled for deletion
        # the next time this object space is active.
        self._doomed_textures = []
        self._doomed_buffers = []
>>>>>>> 03eeadbb


class Context:
    """OpenGL context for drawing.

    Use `CanvasConfig.create_context` to create a context.

    :Ivariables:
        `object_space` : `ObjectSpace`
            An object which is shared between all contexts that share
            GL objects.

    """

    #: Context share behaviour indicating that objects should not be
    #: shared with existing contexts.
    CONTEXT_SHARE_NONE = None

    #: Context share behaviour indicating that objects are shared with
    #: the most recently created context (the default).
    CONTEXT_SHARE_EXISTING = 1
<<<<<<< HEAD
=======

    # Used for error checking, True if currently within a glBegin/End block.
    # Ignored if error checking is disabled.
    _gl_begin = False
>>>>>>> 03eeadbb

    # gl_info.GLInfo instance, filled in on first set_current
    _info = None

<<<<<<< HEAD
=======
    # List of (attr, check) for each driver/device-specific workaround that is
    # implemented.  The `attr` attribute on this context is set to the result
    # of evaluating `check(gl_info)` the first time this context is used.
    _workaround_checks = [
        # GDI Generic renderer on Windows does not implement
        # GL_UNPACK_ROW_LENGTH correctly.
        ('_workaround_unpack_row_length',
         lambda info: info.get_renderer() == 'GDI Generic'),

        # Reportedly segfaults in text_input.py example with
        #   "ATI Radeon X1600 OpenGL Engine"
        # glGenBuffers not exported by
        #   "ATI Radeon X1270 x86/MMX/3DNow!/SSE2"
        #   "RADEON XPRESS 200M Series x86/MMX/3DNow!/SSE2"
        # glGenBuffers not exported by
        #   "Intel 965/963 Graphics Media Accelerator"
        ('_workaround_vbo',
         lambda info: (info.get_renderer().startswith('ATI Radeon X')
                       or info.get_renderer().startswith('RADEON XPRESS 200M')
                       or info.get_renderer() ==
                       'Intel 965/963 Graphics Media Accelerator')),

        # Some ATI cards on OS X start drawing from a VBO before it's written
        # to.  In these cases pyglet needs to call glFinish() to flush the
        # pipeline after updating a buffer but before rendering.
        ('_workaround_vbo_finish',
         lambda info: ('ATI' in info.get_renderer() and
                       info.have_version(1, 5) and
                       compat_platform == 'darwin')),
    ]

>>>>>>> 03eeadbb
    def __init__(self, config, context_share=None):
        self.config = config
        self.context_share = context_share
        self.canvas = None

        if context_share:
            self.object_space = context_share.object_space
        else:
            self.object_space = ObjectSpace()

    def __repr__(self):
        return '%s()' % self.__class__.__name__

    def attach(self, canvas):
        if self.canvas is not None:
            self.detach()
        if not self.config.compatible(canvas):
            raise RuntimeError('Cannot attach %r to %r' % (canvas, self))
        self.canvas = canvas

    def detach(self):
        self.canvas = None

    def set_current(self):
        if not self.canvas:
            raise RuntimeError('Canvas has not been attached')

        # XXX not per-thread
        gl.current_context = self

        # XXX
        gl_info.set_active_context()

        if not self._info:
            self._info = gl_info.GLInfo()
            self._info.set_active_context()

        # Release textures and buffers on this context scheduled for deletion.
        # Note that the garbage collector may introduce a race condition,
        # so operate on a copy of the textures/buffers and remove the deleted
        # items using list slicing (which is an atomic operation)
        if self.object_space.doomed_textures:
            textures = self.object_space.doomed_textures[:]
            textures = (gl.GLuint * len(textures))(*textures)
            gl.glDeleteTextures(len(textures), textures)
            self.object_space.doomed_textures[0:len(textures)] = []
        if self.object_space.doomed_buffers:
            buffers = self.object_space.doomed_buffers[:]
            buffers = (gl.GLuint * len(buffers))(*buffers)
            gl.glDeleteBuffers(len(buffers), buffers)
            self.object_space.doomed_buffers[0:len(buffers)] = []

    def destroy(self):
        """Release the context.

        The context will not be useable after being destroyed.  Each platform
        has its own convention for releasing the context and the buffer(s)
        that depend on it in the correct order; this should never be called
        by an application.
        """
        self.detach()

        if gl.current_context is self:
            gl.current_context = None
            gl_info.remove_active_context()

            # Switch back to shadow context.
            if gl._shadow_window is not None:
                gl._shadow_window.switch_to()

    def delete_texture(self, texture_id):
        """Safely delete a texture belonging to this context.

        Usually, the texture is released immediately using
        ``glDeleteTextures``, however if another context that does not share
        this context's object space is currently active, the deletion will
        be deferred until an appropriate context is activated.

        :Parameters:
            `texture_id` : int
                The OpenGL name of the texture to delete.

        """
        if self.object_space is gl.current_context.object_space:
            tex_id = gl.GLuint(texture_id)
            gl.glDeleteTextures(1, tex_id)
        else:
            self.object_space.doomed_textures.append(texture_id)

    def delete_buffer(self, buffer_id):
        """Safely delete a buffer object belonging to this context.

        This method behaves similarly to `delete_texture`, though for
        ``glDeleteBuffers`` instead of ``glDeleteTextures``.

        :Parameters:
            `buffer_id` : int
                The OpenGL name of the buffer to delete.

        .. versionadded:: 1.1
        """
        if self.object_space is gl.current_context.object_space and False:
            buf_id = gl.GLuint(buffer_id)
            gl.glDeleteBuffers(1, buf_id)
        else:
            self.object_space.doomed_buffers.append(buffer_id)

    def get_info(self):
        """Get the OpenGL information for this context.

        .. versionadded:: 1.2

        :rtype: `GLInfo`
        """
        return self._info<|MERGE_RESOLUTION|>--- conflicted
+++ resolved
@@ -235,18 +235,10 @@
 
 class ObjectSpace:
     def __init__(self):
-<<<<<<< HEAD
-        # Textures and buffers scheduled for deletion the next time
-        # this object space is active.
+        # Textures and buffers scheduled for deletion
+        # the next time this object space is active.
         self.doomed_textures = []
         self.doomed_buffers = []
-
-=======
-        # Textures and buffers scheduled for deletion
-        # the next time this object space is active.
-        self._doomed_textures = []
-        self._doomed_buffers = []
->>>>>>> 03eeadbb
 
 
 class Context:
@@ -268,51 +260,10 @@
     #: Context share behaviour indicating that objects are shared with
     #: the most recently created context (the default).
     CONTEXT_SHARE_EXISTING = 1
-<<<<<<< HEAD
-=======
-
-    # Used for error checking, True if currently within a glBegin/End block.
-    # Ignored if error checking is disabled.
-    _gl_begin = False
->>>>>>> 03eeadbb
 
     # gl_info.GLInfo instance, filled in on first set_current
     _info = None
 
-<<<<<<< HEAD
-=======
-    # List of (attr, check) for each driver/device-specific workaround that is
-    # implemented.  The `attr` attribute on this context is set to the result
-    # of evaluating `check(gl_info)` the first time this context is used.
-    _workaround_checks = [
-        # GDI Generic renderer on Windows does not implement
-        # GL_UNPACK_ROW_LENGTH correctly.
-        ('_workaround_unpack_row_length',
-         lambda info: info.get_renderer() == 'GDI Generic'),
-
-        # Reportedly segfaults in text_input.py example with
-        #   "ATI Radeon X1600 OpenGL Engine"
-        # glGenBuffers not exported by
-        #   "ATI Radeon X1270 x86/MMX/3DNow!/SSE2"
-        #   "RADEON XPRESS 200M Series x86/MMX/3DNow!/SSE2"
-        # glGenBuffers not exported by
-        #   "Intel 965/963 Graphics Media Accelerator"
-        ('_workaround_vbo',
-         lambda info: (info.get_renderer().startswith('ATI Radeon X')
-                       or info.get_renderer().startswith('RADEON XPRESS 200M')
-                       or info.get_renderer() ==
-                       'Intel 965/963 Graphics Media Accelerator')),
-
-        # Some ATI cards on OS X start drawing from a VBO before it's written
-        # to.  In these cases pyglet needs to call glFinish() to flush the
-        # pipeline after updating a buffer but before rendering.
-        ('_workaround_vbo_finish',
-         lambda info: ('ATI' in info.get_renderer() and
-                       info.have_version(1, 5) and
-                       compat_platform == 'darwin')),
-    ]
-
->>>>>>> 03eeadbb
     def __init__(self, config, context_share=None):
         self.config = config
         self.context_share = context_share
