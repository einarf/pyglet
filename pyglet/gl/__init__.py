"""OpenGL interface.

This package imports all OpenGL and registered OpenGL extension
functions.  Functions have identical signatures to their C counterparts.

OpenGL is documented in full at the `OpenGL Reference Pages`_.

The `OpenGL Programming Guide`_, also known as "The Red Book", is a popular
reference manual organised by topic. It is available in digital and paper
editions.

.. _OpenGL Reference Pages: https://www.khronos.org/registry/OpenGL-Refpages/
.. _OpenGL Programming Guide: http://opengl-redbook.com/

The following subpackages are imported into this "mega" package already
(and so are available by importing ``pyglet.gl``):

``pyglet.gl.gl``
    OpenGL
``pyglet.gl.gl.glext_arb``
    ARB registered OpenGL extension functions
``pyglet.gl.gl.gl_compat``
    Deprecated OpenGL extension functions.

These subpackages are also available, but are not imported into this namespace
by default:

``pyglet.gl.glext_nv``
    nVidia OpenGL extension functions
``pyglet.gl.agl``
    AGL (Mac OS X OpenGL context functions)
``pyglet.gl.glx``
    GLX (Linux OpenGL context functions)
``pyglet.gl.glxext_arb``
    ARB registered GLX extension functions
``pyglet.gl.glxext_nv``
    nvidia GLX extension functions
``pyglet.gl.wgl``
    WGL (Windows OpenGL context functions)
``pyglet.gl.wglext_arb``
    ARB registered WGL extension functions
``pyglet.gl.wglext_nv``
    nvidia WGL extension functions

The information modules are provided for convenience, and are documented below.
"""
from __future__ import annotations

import sys as _sys

import pyglet as _pyglet
from pyglet import compat_platform
<<<<<<< HEAD
from .base import ObjectSpace, DisplayConfig, Context
=======
from pyglet.gl.gl import *  # Must always be imported before gl_info or bad things happen.  # noqa: F403
from pyglet.gl import gl_info  # noqa: F401

from pyglet.gl.gl_compat import GL_INTENSITY, GL_LUMINANCE
from pyglet.gl.lib import GLException  # noqa: F401

from .base import CanvasConfig, Context, ObjectSpace  # noqa: F401, TCH001
from typing import TYPE_CHECKING

if TYPE_CHECKING:
    from pyglet.window import Window
>>>>>>> 534ab628

_is_pyglet_doc_run = hasattr(_sys, "is_pyglet_doc_run") and _sys.is_pyglet_doc_run

#: The active OpenGL context.
#:
#: You can change the current context by calling `Context.set_current`;
#: do not modify this global.
#:
#: .. versionadded:: 1.1
current_context: Context | None = None


class ContextException(Exception):
    pass


class ConfigException(Exception):
    pass


if _pyglet.options['debug_texture']:
    _debug_texture_total = 0
    _debug_texture_sizes = {}
    _debug_texture = None


    def _debug_texture_alloc(texture, size):
        global _debug_texture_total

        _debug_texture_sizes[texture] = size
        _debug_texture_total += size

        print(f'{_debug_texture_total} (+{size})')


    def _debug_texture_dealloc(texture):
        global _debug_texture_total

        size = _debug_texture_sizes[texture]
        del _debug_texture_sizes[texture]
        _debug_texture_total -= size

        print(f'{_debug_texture_total} (-{size})')


    _glBindTexture = glBindTexture


    def glBindTexture(target, texture):
        global _debug_texture
        _debug_texture = texture
        return _glBindTexture(target, texture)


    _glTexImage2D = glTexImage2D


    def glTexImage2D(target, level, internalformat, width, height, border,
                     format, type, pixels):
        try:
            _debug_texture_dealloc(_debug_texture)
        except KeyError:
            pass

        if internalformat in (1, GL_ALPHA, GL_INTENSITY, GL_LUMINANCE):
            depth = 1
        elif internalformat in (2, GL_RGB16, GL_RGBA16):
            depth = 2
        elif internalformat in (3, GL_RGB):
            depth = 3
        else:
            depth = 4  # Pretty crap assumption
        size = (width + 2 * border) * (height + 2 * border) * depth
        _debug_texture_alloc(_debug_texture, size)

        return _glTexImage2D(target, level, internalformat, width, height, border, format, type, pixels)


    _glDeleteTextures = glDeleteTextures


    def glDeleteTextures(n, textures):
        if not hasattr(textures, '__len__'):
            _debug_texture_dealloc(textures.value)
        else:
            for i in range(n):
                _debug_texture_dealloc(textures[i].value)

        return _glDeleteTextures(n, textures)


def _create_shadow_window() -> None:
    global _shadow_window  # noqa: PLW0603

    import pyglet
    if not pyglet.options['shadow_window'] or _is_pyglet_doc_run:
        return

    from pyglet.window import Window

    class ShadowWindow(Window):
        def __init__(self) -> None:
            super().__init__(width=1, height=1, visible=False)

        def _create_projection(self) -> None:
            """Shadow window does not need a projection."""

        def on_resize(self, width, height):
            """No projection and not required."""
            pass

    _shadow_window = ShadowWindow()
    _shadow_window.switch_to()

    from pyglet import app
    app.windows.remove(_shadow_window)


if _is_pyglet_doc_run:
    from .base import Config

elif _pyglet.options['headless']:
    from .headless import HeadlessConfig as Config
elif compat_platform in ('win32', 'cygwin'):
    from .win32 import Win32Config as Config
elif compat_platform.startswith('linux'):
    from .xlib import XlibConfig as Config
elif compat_platform == 'darwin':
    from .cocoa import CocoaConfig as Config


_shadow_window: Window | None = None

# Import pyglet.window now if it isn't currently being imported (this creates the shadow window).
if not _is_pyglet_doc_run and 'pyglet.window' not in _sys.modules and _pyglet.options['shadow_window']:
    # trickery is for circular import
    _pyglet.gl = _sys.modules[__name__]
    import pyglet.window  # noqa: F401<|MERGE_RESOLUTION|>--- conflicted
+++ resolved
@@ -50,9 +50,6 @@
 
 import pyglet as _pyglet
 from pyglet import compat_platform
-<<<<<<< HEAD
-from .base import ObjectSpace, DisplayConfig, Context
-=======
 from pyglet.gl.gl import *  # Must always be imported before gl_info or bad things happen.  # noqa: F403
 from pyglet.gl import gl_info  # noqa: F401
 
@@ -64,7 +61,6 @@
 
 if TYPE_CHECKING:
     from pyglet.window import Window
->>>>>>> 534ab628
 
 _is_pyglet_doc_run = hasattr(_sys, "is_pyglet_doc_run") and _sys.is_pyglet_doc_run
 
@@ -171,6 +167,7 @@
 
         def _create_projection(self) -> None:
             """Shadow window does not need a projection."""
+            pass
 
         def on_resize(self, width, height):
             """No projection and not required."""
