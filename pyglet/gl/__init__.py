# ----------------------------------------------------------------------------
# pyglet
# Copyright (c) 2006-2008 Alex Holkner
# Copyright (c) 2008-2019 pyglet contributors
# All rights reserved.
#
# Redistribution and use in source and binary forms, with or without
# modification, are permitted provided that the following conditions
# are met:
#
#  * Redistributions of source code must retain the above copyright
#    notice, this list of conditions and the following disclaimer.
#  * Redistributions in binary form must reproduce the above copyright
#    notice, this list of conditions and the following disclaimer in
#    the documentation and/or other materials provided with the
#    distribution.
#  * Neither the name of pyglet nor the names of its
#    contributors may be used to endorse or promote products
#    derived from this software without specific prior written
#    permission.
#
# THIS SOFTWARE IS PROVIDED BY THE COPYRIGHT HOLDERS AND CONTRIBUTORS
# "AS IS" AND ANY EXPRESS OR IMPLIED WARRANTIES, INCLUDING, BUT NOT
# LIMITED TO, THE IMPLIED WARRANTIES OF MERCHANTABILITY AND FITNESS
# FOR A PARTICULAR PURPOSE ARE DISCLAIMED. IN NO EVENT SHALL THE
# COPYRIGHT OWNER OR CONTRIBUTORS BE LIABLE FOR ANY DIRECT, INDIRECT,
# INCIDENTAL, SPECIAL, EXEMPLARY, OR CONSEQUENTIAL DAMAGES (INCLUDING,
# BUT NOT LIMITED TO, PROCUREMENT OF SUBSTITUTE GOODS OR SERVICES;
# LOSS OF USE, DATA, OR PROFITS; OR BUSINESS INTERRUPTION) HOWEVER
# CAUSED AND ON ANY THEORY OF LIABILITY, WHETHER IN CONTRACT, STRICT
# LIABILITY, OR TORT (INCLUDING NEGLIGENCE OR OTHERWISE) ARISING IN
# ANY WAY OUT OF THE USE OF THIS SOFTWARE, EVEN IF ADVISED OF THE
# POSSIBILITY OF SUCH DAMAGE.
# ----------------------------------------------------------------------------

"""OpenGL and GLU interface.

This package imports all OpenGL, GLU and registered OpenGL extension
functions.  Functions have identical signatures to their C counterparts.

OpenGL is documented in full at the `OpenGL Reference Pages`_.  

The `OpenGL Programming Guide`_, also known as "The Red Book", is a popular
reference manual organised by topic. It is available in digital and paper
editions.

.. _OpenGL Reference Pages: https://www.khronos.org/registry/OpenGL-Refpages/
.. _OpenGL Programming Guide: http://opengl-redbook.com/

The following subpackages are imported into this "mega" package already
(and so are available by importing ``pyglet.gl``):

``pyglet.gl.gl``
    OpenGL
``pyglet.gl.glu``
    GLU
``pyglet.gl.gl.glext_arb``
    ARB registered OpenGL extension functions

These subpackages are also available, but are not imported into this namespace
by default:

``pyglet.gl.glext_nv``
    nVidia OpenGL extension functions
``pyglet.gl.agl``
    AGL (Mac OS X OpenGL context functions)
``pyglet.gl.glx``
    GLX (Linux OpenGL context functions)
``pyglet.gl.glxext_arb``
    ARB registered GLX extension functions
``pyglet.gl.glxext_nv``
    nvidia GLX extension functions
``pyglet.gl.wgl``
    WGL (Windows OpenGL context functions)
``pyglet.gl.wglext_arb``
    ARB registered WGL extension functions
``pyglet.gl.wglext_nv``
    nvidia WGL extension functions

The information modules are provided for convenience, and are documented below.
"""
import pyglet as _pyglet

from pyglet.gl.lib import GLException
from pyglet.gl.gl import *
from pyglet.gl.glu import *
from pyglet.gl.glext_arb import *
from pyglet.gl import gl_info

from pyglet import compat_platform
from .base import ObjectSpace, CanvasConfig, Context

import sys as _sys
<<<<<<< HEAD

_is_epydoc = hasattr(_sys, 'is_epydoc') and _sys.is_epydoc
=======
_is_pyglet_doc_run = hasattr(_sys, "is_pyglet_doc_run") and _sys.is_pyglet_doc_run
>>>>>>> 98427282

#: The active OpenGL context.
#:
#: You can change the current context by calling `Context.set_current`;
#: do not modify this global.
#:
#: :type: `Context`
#:
#: .. versionadded:: 1.1
current_context = None


class ContextException(Exception):
    pass


class ConfigException(Exception):
    pass


if _pyglet.options['debug_texture']:
    _debug_texture_total = 0
    _debug_texture_sizes = {}
    _debug_texture = None


    def _debug_texture_alloc(texture, size):
        global _debug_texture_total

        _debug_texture_sizes[texture] = size
        _debug_texture_total += size

        print('%d (+%d)' % (_debug_texture_total, size))


    def _debug_texture_dealloc(texture):
        global _debug_texture_total

        size = _debug_texture_sizes[texture]
        del _debug_texture_sizes[texture]
        _debug_texture_total -= size

        print('%d (-%d)' % (_debug_texture_total, size))


    _glBindTexture = glBindTexture


    def glBindTexture(target, texture):
        global _debug_texture
        _debug_texture = texture
        return _glBindTexture(target, texture)


    _glTexImage2D = glTexImage2D


    def glTexImage2D(target, level, internalformat, width, height, border,
                     format, type, pixels):
        try:
            _debug_texture_dealloc(_debug_texture)
        except KeyError:
            pass

        if internalformat in (1, GL_ALPHA, GL_INTENSITY, GL_LUMINANCE):
            depth = 1
        elif internalformat in (2, GL_RGB16, GL_RGBA16):
            depth = 2
        elif internalformat in (3, GL_RGB):
            depth = 3
        else:
            depth = 4  # Pretty crap assumption
        size = (width + 2 * border) * (height + 2 * border) * depth
        _debug_texture_alloc(_debug_texture, size)

        return _glTexImage2D(target, level, internalformat, width, height,
                             border, format, type, pixels)


    _glDeleteTextures = glDeleteTextures


    def glDeleteTextures(n, textures):
        if not hasattr(textures, '__len__'):
            _debug_texture_dealloc(textures.value)
        else:
            for i in range(n):
                _debug_texture_dealloc(textures[i].value)

        return _glDeleteTextures(n, textures)


def _create_shadow_window():
    global _shadow_window

    import pyglet
    if not pyglet.options['shadow_window'] or _is_pyglet_doc_run:
        return

    from pyglet.window import Window
    _shadow_window = Window(width=1, height=1, visible=False)
    _shadow_window.switch_to()

    from pyglet import app
    app.windows.remove(_shadow_window)

<<<<<<< HEAD

if _is_epydoc:
=======
from pyglet import compat_platform
from .base import ObjectSpace, CanvasConfig, Context
if _is_pyglet_doc_run:
>>>>>>> 98427282
    from .base import Config
elif compat_platform in ('win32', 'cygwin'):
    from .win32 import Win32Config as Config
elif compat_platform.startswith('linux'):
    from .xlib import XlibConfig as Config
elif compat_platform == 'darwin':
    from .cocoa import CocoaConfig as Config
del base


# XXX remove
_shadow_window = None

<<<<<<< HEAD
# Import pyglet.window now if it isn't currently being imported (this creates the shadow window).
if not _is_epydoc and 'pyglet.window' not in _sys.modules and _pyglet.options['shadow_window']:
    # trickery is for circular import
=======
# Import pyglet.window now if it isn't currently being imported (this creates
# the shadow window).
if (not _is_pyglet_doc_run and
    'pyglet.window' not in _sys.modules and 
    _pyglet.options['shadow_window']):
    # trickery is for circular import 
>>>>>>> 98427282
    _pyglet.gl = _sys.modules[__name__]
    import pyglet.window<|MERGE_RESOLUTION|>--- conflicted
+++ resolved
@@ -91,12 +91,7 @@
 from .base import ObjectSpace, CanvasConfig, Context
 
 import sys as _sys
-<<<<<<< HEAD
-
-_is_epydoc = hasattr(_sys, 'is_epydoc') and _sys.is_epydoc
-=======
 _is_pyglet_doc_run = hasattr(_sys, "is_pyglet_doc_run") and _sys.is_pyglet_doc_run
->>>>>>> 98427282
 
 #: The active OpenGL context.
 #:
@@ -203,14 +198,8 @@
     from pyglet import app
     app.windows.remove(_shadow_window)
 
-<<<<<<< HEAD
-
-if _is_epydoc:
-=======
-from pyglet import compat_platform
-from .base import ObjectSpace, CanvasConfig, Context
+
 if _is_pyglet_doc_run:
->>>>>>> 98427282
     from .base import Config
 elif compat_platform in ('win32', 'cygwin'):
     from .win32 import Win32Config as Config
@@ -224,17 +213,9 @@
 # XXX remove
 _shadow_window = None
 
-<<<<<<< HEAD
-# Import pyglet.window now if it isn't currently being imported (this creates the shadow window).
-if not _is_epydoc and 'pyglet.window' not in _sys.modules and _pyglet.options['shadow_window']:
-    # trickery is for circular import
-=======
 # Import pyglet.window now if it isn't currently being imported (this creates
 # the shadow window).
-if (not _is_pyglet_doc_run and
-    'pyglet.window' not in _sys.modules and 
-    _pyglet.options['shadow_window']):
+if not _is_pyglet_doc_run and 'pyglet.window' not in _sys.modules and _pyglet.options['shadow_window']:
     # trickery is for circular import 
->>>>>>> 98427282
     _pyglet.gl = _sys.modules[__name__]
     import pyglet.window