--- conflicted
+++ resolved
@@ -17,25 +17,6 @@
 import typing as _typing
 import warnings as _warnings
 
-<<<<<<< HEAD
-if _typing.TYPE_CHECKING:
-    from collections.abc import Iterable as _Iterable
-
-try:
-    from math import sumprod as _sumprod
-except ImportError:
-    from operator import mul as _mul
-
-    # TODO(benjamin): remove Python < 3.12 fallback when 3.11 is EOL
-    def _sumprod(p: _typing.Any, q: _typing.Any, /) -> _typing.Any:
-        return sum(map(_mul, p, q))
-
-
-Mat3T = _typing.TypeVar("Mat3T", bound="Mat3")
-Mat4T = _typing.TypeVar("Mat4T", bound="Mat4")
-
-=======
->>>>>>> 92e1f6a2
 
 def clamp(num: float, minimum: float, maximum: float) -> float:
     """Clamp a value between a minimum and maximum limit."""
@@ -133,7 +114,6 @@
 
     def __floor__(self) -> Vec2:
         return Vec2(_math.floor(self[0]), _math.floor(self[1]))
-<<<<<<< HEAD
 
     def __trunc__(self) -> Vec2:
         return Vec2(_math.trunc(self[0]), _math.trunc(self[1]))
@@ -150,24 +130,6 @@
         except TypeError:
             return Vec2(self[0] ** other, self[1] ** other)
 
-=======
-
-    def __trunc__(self) -> Vec2:
-        return Vec2(_math.trunc(self[0]), _math.trunc(self[1]))
-
-    def __mod__(self, other: tuple[float, float] | float) -> Vec2:
-        try:
-            return Vec2(self[0] % other[0], self[1] % other[1])
-        except TypeError:
-            return Vec2(self[0] % other, self[1] % other)
-
-    def __pow__(self, other: tuple[float, float] | float) -> Vec2:
-        try:
-            return Vec2(self[0] ** other[0], self[1] ** other[1])
-        except TypeError:
-            return Vec2(self[0] ** other, self[1] ** other)
-
->>>>>>> 92e1f6a2
     def __lt__(self, other: float | tuple[float, float]) -> bool:
         return self[0] ** 2 + self[0] ** 2 < other[0] ** 2 + other[1] ** 2
 
@@ -296,17 +258,8 @@
         except TypeError:
             return Vec2(clamp(self.x, min_val, max_val), clamp(self.y, min_val, max_val))
 
-<<<<<<< HEAD
-    def dot(self, other: tuple[float, float]) -> float:
-        """Calculate the dot product of this vector and another 2D vector.
-
-        Args:
-            other: The other vector.
-        """
-=======
     def dot(self, other: Vec2 | tuple[float, float]) -> float:
         """Calculate the dot product of this vector and another 2D vector."""
->>>>>>> 92e1f6a2
         return self[0] * other[0] + self[1] * other[1]
 
     def index(self, *args: _typing.Any) -> int:
@@ -411,17 +364,10 @@
 
     def __ceil__(self) -> Vec3:
         return Vec3(_math.ceil(self[0]), _math.ceil(self[1]), _math.ceil(self[2]))
-<<<<<<< HEAD
 
     def __floor__(self) -> Vec3:
         return Vec3(_math.floor(self[0]), _math.floor(self[1]), _math.floor(self[2]))
 
-=======
-
-    def __floor__(self) -> Vec3:
-        return Vec3(_math.floor(self[0]), _math.floor(self[1]), _math.floor(self[2]))
-
->>>>>>> 92e1f6a2
     def __trunc__(self) -> Vec3:
         return Vec3(_math.trunc(self[0]), _math.trunc(self[1]), _math.trunc(self[2]))
 
@@ -565,7 +511,6 @@
             return Vec4(self[0] + other[0], self[1] + other[1], self[2] + other[2], self[3] + other[3])
         except TypeError:
             return Vec4(self[0] + other, self[1] + other, self[2] + other, self[3] + other)
-<<<<<<< HEAD
 
     def __radd__(self, other: Vec4 | int) -> Vec4:
         try:
@@ -581,23 +526,6 @@
         except TypeError:
             return Vec4(self[0] - other, self[1] - other, self[2] - other, self[3] - other)
 
-=======
-
-    def __radd__(self, other: Vec4 | int) -> Vec4:
-        try:
-            return self.__add__(_typing.cast(Vec4, other))
-        except TypeError as err:
-            if other == 0:  # Required for functionality with sum()
-                return self
-            raise err
-
-    def __sub__(self, other: Vec4 | tuple[int, int] | float) -> Vec4:
-        try:
-            return Vec4(self[0] - other[0], self[1] - other[1], self[2] - other[2], self[3] - other[3])
-        except TypeError:
-            return Vec4(self[0] - other, self[1] - other, self[2] - other, self[3] - other)
-
->>>>>>> 92e1f6a2
     def __rsub__(self, other: Vec4 | tuple[int, int] | float) -> Vec4:
         try:
             return Vec4(other[0] - self[0], other[1] - self[1], other[2] - self[2], other[3] - self[3])
@@ -632,7 +560,6 @@
     def __floordiv__(self, scalar: float | tuple[float, float, float, float]) -> Vec4:
         try:
             return Vec4(self[0] // scalar[0], self[1] // scalar[1], self[2] // scalar[2], self[3] // scalar[3])
-<<<<<<< HEAD
         except TypeError:
             return Vec4(self[0] // scalar, self[1] // scalar, self[2] // scalar, self[3] // scalar)
 
@@ -642,17 +569,6 @@
         except TypeError:
             return Vec4(scalar // self[0], scalar // self[1], scalar // self[2], scalar // self[3])
 
-=======
-        except TypeError:
-            return Vec4(self[0] // scalar, self[1] // scalar, self[2] // scalar, self[3] // scalar)
-
-    def __rfloordiv__(self, scalar: float | tuple[float, float, float, float]) -> Vec4:
-        try:
-            return Vec4(scalar[0] // self[0], scalar[1] // self[1], scalar[2] // self[2], scalar[3] // self[3])
-        except TypeError:
-            return Vec4(scalar // self[0], scalar // self[1], scalar // self[2], scalar // self[3])
-
->>>>>>> 92e1f6a2
     def __abs__(self) -> Vec4:
         return Vec4(abs(self[0]), abs(self[1]), abs(self[2]), abs(self[3]))
 
@@ -664,7 +580,6 @@
 
     def __ceil__(self) -> Vec4:
         return Vec4(_math.ceil(self[0]), _math.ceil(self[1]), _math.ceil(self[2]), _math.ceil(self[3]))
-<<<<<<< HEAD
 
     def __floor__(self) -> Vec4:
         return Vec4(_math.floor(self[0]), _math.floor(self[1]), _math.floor(self[2]), _math.floor(self[3]))
@@ -672,15 +587,6 @@
     def __trunc__(self) -> Vec4:
         return Vec4(_math.trunc(self[0]), _math.trunc(self[1]), _math.trunc(self[2]), _math.trunc(self[3]))
 
-=======
-
-    def __floor__(self) -> Vec4:
-        return Vec4(_math.floor(self[0]), _math.floor(self[1]), _math.floor(self[2]), _math.floor(self[3]))
-
-    def __trunc__(self) -> Vec4:
-        return Vec4(_math.trunc(self[0]), _math.trunc(self[1]), _math.trunc(self[2]), _math.trunc(self[3]))
-
->>>>>>> 92e1f6a2
     def __mod__(self, other: Vec4 | tuple[int, int, int, int] | float) -> Vec4:
         try:
             return Vec4(self[0] % other[0], self[1] % other[1], self[2] % other[2], self[3] % other[3])
@@ -695,7 +601,6 @@
 
     def __lt__(self, other: Vec4) -> bool:
         return self[0] ** 2 + self[1] ** 2 + self[2] ** 2 < other[0] ** 2 + other[1] ** 2 + other[2] ** 2
-<<<<<<< HEAD
 
     def length(self) -> float:
         """Calculate the length of the vector: ``sqrt(x ** 2 + y ** 2 + z ** 2 + w ** 2)``."""
@@ -704,16 +609,6 @@
     def length_squared(self) -> float:
         """Calculate the squared length of the vector.
 
-=======
-
-    def length(self) -> float:
-        """Calculate the length of the vector: ``sqrt(x ** 2 + y ** 2 + z ** 2 + w ** 2)``."""
-        return _math.sqrt(self[0] ** 2 + self[1] ** 2 + self[2] ** 2 + self[3] ** 2)
-
-    def length_squared(self) -> float:
-        """Calculate the squared length of the vector.
-
->>>>>>> 92e1f6a2
         This is simply shortcut for `x ** 2 + y ** 2 + z ** 2 + w ** 2` and can be used
         for faster comparisons without the need for a square root.
         """
@@ -822,14 +717,6 @@
     .. note:: Matrix multiplication is performed using the "@" operator.
     """
 
-<<<<<<< HEAD
-    __slots__ = ()
-
-    def __new__(cls: type[Mat3T], values: _Iterable[float] = (1.0, 0.0, 0.0, 0.0, 1.0, 0.0, 0.0, 0.0, 1.0)) -> Mat3T:
-        new = super().__new__(cls, values)
-        assert len(new) == 9, "A 3x3 Matrix requires 9 values"
-        return new
-=======
     a: float = 1.0
     b: float = 0.0
     c: float = 0.0
@@ -841,7 +728,6 @@
     g: float = 0.0
     h: float = 0.0
     i: float = 1.0
->>>>>>> 92e1f6a2
 
     def scale(self, sx: float, sy: float) -> Mat3:
         return self @ Mat3(1.0 / sx, 0.0, 0.0, 0.0, 1.0 / sy, 0.0, 0.0, 0.0, 1.0)
@@ -859,17 +745,6 @@
 
     def __add__(self, other: Mat3) -> Mat3:
         if not isinstance(other, Mat3):
-<<<<<<< HEAD
-            msg = "Can only add to other Mat3 types."
-            raise TypeError(msg)
-        return Mat3(s + o for s, o in zip(self, other))
-
-    def __sub__(self, other: Mat3) -> Mat3:
-        if not isinstance(other, Mat3):
-            msg = "Can only subtract from other Mat3 types."
-            raise TypeError(msg)
-        return Mat3(s - o for s, o in zip(self, other))
-=======
             raise TypeError("Can only add to other Mat3 types")
         return Mat3(*(s + o for s, o in zip(self, other)))
 
@@ -877,7 +752,6 @@
         if not isinstance(other, Mat3):
             raise TypeError("Can only subtract from other Mat3 types")
         return Mat3(*(s - o for s, o in zip(self, other)))
->>>>>>> 92e1f6a2
 
     def __pos__(self) -> Mat3:
         return self
@@ -914,25 +788,12 @@
         rep = 1.0 / det
 
         # get inverse: A^-1 = def(A)^-1 * adj(A)
-<<<<<<< HEAD
-        return Mat3(
-            (
-                a * rep, b * rep, c * rep,
-                d * rep, e * rep, f * rep,
-                g * rep, h * rep, i * rep,
-            ),
-        )
-
-    def __round__(self, n_digits: int | None = None) -> Mat3:
-        return Mat3(round(v, n_digits) for v in self)
-=======
         return Mat3(*(a * rep, b * rep, c * rep,
                       d * rep, e * rep, f * rep,
                       g * rep, h * rep, i * rep))
 
     def __round__(self, ndigits: _typing.Optional[int] = None) -> Mat3:
         return Mat3(*(round(v, ndigits) for v in self))
->>>>>>> 92e1f6a2
 
     def __mul__(self, other: object) -> _typing.NoReturn:
         msg = "Please use the @ operator for Matrix multiplication."
@@ -963,24 +824,6 @@
         a11, a12, a13, a21, a22, a23, a31, a32, a33 = self
         b11, b12, b13, b21, b22, b23, b31, b32, b33 = other
 
-<<<<<<< HEAD
-        # Multiply and sum rows * columns :~}
-        return Mat3(
-            (
-                # Column 1
-                a11 * b11 + a21 * b12 + a31 * b13,
-                a12 * b11 + a22 * b12 + a32 * b13,
-                a13 * b11 + a23 * b12 + a33 * b13,
-                # Column 2
-                a11 * b21 + a21 * b22 + a31 * b23,
-                a12 * b21 + a22 * b22 + a32 * b23,
-                a13 * b21 + a23 * b22 + a33 * b23,
-                # Column 3
-                a11 * b31 + a21 * b32 + a31 * b33,
-                a12 * b31 + a22 * b32 + a32 * b33,
-                a13 * b31 + a23 * b32 + a33 * b33,
-            ),
-=======
         # Multiply and sum rows * columns
         return Mat3(
             # Column 1
@@ -989,7 +832,6 @@
             a11 * b21 + a21 * b22 + a31 * b23, a12 * b21 + a22 * b22 + a32 * b23, a13 * b21 + a23 * b22 + a33 * b23,
             # Column 3
             a11 * b31 + a21 * b32 + a31 * b33, a12 * b31 + a22 * b32 + a32 * b33, a13 * b31 + a23 * b32 + a33 * b33,
->>>>>>> 92e1f6a2
         )
 
     def __repr__(self) -> str:
@@ -1009,27 +851,7 @@
 
     .. note:: Matrix multiplication is performed using the "@" operator.
     """
-    __slots__ = ()
-
-<<<<<<< HEAD
-    def __new__(
-        cls: type[Mat4T],
-        values: _Iterable[float] = (
-            1.0, 0.0, 0.0, 0.0,
-            0.0, 1.0, 0.0, 0.0,
-            0.0, 0.0, 1.0, 0.0,
-            0.0, 0.0, 0.0, 1.0,
-        ),
-    ) -> Mat4T:
-        new = super().__new__(cls, values)
-        assert len(new) == 16, "A 4x4 Matrix requires 16 values"
-        return new
-
-    @classmethod
-    def orthogonal_projection(
-        cls: type[Mat4T], left: float, right: float, bottom: float, top: float, z_near: float, z_far: float,
-    ) -> Mat4T:
-=======
+
     a: float = 1.0
     b: float = 0.0
     c: float = 0.0
@@ -1053,7 +875,6 @@
     @classmethod
     def orthogonal_projection(cls: Mat4, left: float, right: float, bottom: float, top: float, z_near: float,
                               z_far: float) -> Mat4:
->>>>>>> 92e1f6a2
         """Create a Mat4 orthographic projection matrix for use with OpenGL.
 
         Given left, right, bottom, top values, and near/far z planes,
@@ -1072,14 +893,10 @@
         t_y = -(top + bottom) / height
         t_z = -(z_far + z_near) / depth
 
-<<<<<<< HEAD
-        return cls((sx, 0.0, 0.0, 0.0, 0.0, sy, 0.0, 0.0, 0.0, 0.0, sz, 0.0, tx, ty, tz, 1.0))
-=======
         return cls(s_x, 0.0, 0.0, 0.0,
                    0.0, s_y, 0.0, 0.0,
                    0.0, 0.0, s_z, 0.0,
                    t_x, t_y, t_z, 1.0)
->>>>>>> 92e1f6a2
 
     @classmethod
     def perspective_projection(cls: Mat4, aspect: float, z_near: float, z_far: float, fov: float = 60) -> Mat4:
@@ -1103,14 +920,10 @@
         w = w / aspect
         h = 2 * z_near / height
 
-<<<<<<< HEAD
-        return cls((w, 0, 0, 0, 0, h, 0, 0, 0, 0, q, -1, 0, 0, qn, 0))
-=======
         return cls(w, 0, 0, 0,
                    0, h, 0, 0,
                    0, 0, q, -1,
                    0, 0, qn, 0)
->>>>>>> 92e1f6a2
 
     @classmethod
     def from_rotation(cls, angle: float, vector: Vec3) -> Mat4:
@@ -1125,24 +938,14 @@
     @classmethod
     def from_scale(cls: Mat4, vector: Vec3) -> Mat4:
         """Create a scale matrix from a Vec3."""
-<<<<<<< HEAD
-        return cls((vector[0], 0.0, 0.0, 0.0, 0.0, vector[1], 0.0, 0.0, 0.0, 0.0, vector[2], 0.0, 0.0, 0.0, 0.0, 1.0))
-=======
         return cls(vector.x, 0.0, 0.0, 0.0,
                    0.0, vector.y, 0.0, 0.0,
                    0.0, 0.0, vector.z, 0.0,
                    0.0, 0.0, 0.0, 1.0)
->>>>>>> 92e1f6a2
 
     @classmethod
     def from_translation(cls: Mat4, vector: Vec3) -> Mat4:
         """Create a translation matrix from a Vec3."""
-<<<<<<< HEAD
-        return cls((1.0, 0.0, 0.0, 0.0, 0.0, 1.0, 0.0, 0.0, 0.0, 0.0, 1.0, 0.0, vector[0], vector[1], vector[2], 1.0))
-
-    @classmethod
-    def look_at(cls: type[Mat4T], position: Vec3, target: Vec3, up: Vec3) -> Mat4:
-=======
         return cls(1.0, 0.0, 0.0, 0.0,
                    0.0, 1.0, 0.0, 0.0,
                    0.0, 0.0, 1.0, 0.0,
@@ -1150,7 +953,6 @@
 
     @classmethod
     def look_at(cls: Mat4, position: Vec3, target: Vec3, up: Vec3):
->>>>>>> 92e1f6a2
         """Create a viewing matrix that points toward a target.
 
         This method takes three Vec3s, describing the viewer's position,
@@ -1168,21 +970,10 @@
         s = f.cross(u).normalize()
         u = s.cross(f)
 
-<<<<<<< HEAD
-        return cls(
-            [
-                s.x, u.x, -f.x, 0.0,
-                s.y, u.y, -f.y, 0.0,
-                s.z, u.z, -f.z, 0.0,
-                -s.dot(position), u.dot(position), f.dot(position), 1.0,
-            ],
-        )
-=======
         return cls(s.x, u.x, -f.x, 0.0,
                    s.y, u.y, -f.y, 0.0,
                    s.z, u.z, -f.z, 0.0,
                    -s.dot(position), -u.dot(position), f.dot(position), 1.0)
->>>>>>> 92e1f6a2
 
     def row(self, index: int) -> tuple:
         """Get a specific row as a tuple."""
@@ -1274,19 +1065,10 @@
         q = a21 * a42 - a22 * a41
         r = a21 * a32 - a22 * a31
 
-<<<<<<< HEAD
-        det = (
-            a11 * (a22 * a - a23 * b + a24 * c)
-            - a12 * (a21 * a - a23 * d + a24 * e)
-            + a13 * (a21 * b - a22 * d + a24 * f)
-            - a14 * (a21 * c - a22 * e + a23 * f)
-        )
-=======
         det = (a11 * (a22 * a - a23 * b + a24 * c) -
                a12 * (a21 * a - a23 * d + a24 * e) +
                a13 * (a21 * b - a22 * d + a24 * f) -
                a14 * (a21 * c - a22 * e + a23 * f))
->>>>>>> 92e1f6a2
 
         if det == 0:
             _warnings.warn("Unable to calculate inverse of singular Matrix")
@@ -1295,31 +1077,6 @@
         pdet = 1 / det
         ndet = -pdet
 
-<<<<<<< HEAD
-        return Mat4(
-            (
-                pdet * (a22 * a - a23 * b + a24 * c),
-                ndet * (a12 * a - a13 * b + a14 * c),
-                pdet * (a12 * g - a13 * h + a14 * i),
-                ndet * (a12 * j - a13 * k + a14 * l),
-                ndet * (a21 * a - a23 * d + a24 * e),
-                pdet * (a11 * a - a13 * d + a14 * e),
-                ndet * (a11 * g - a13 * m + a14 * n),
-                pdet * (a11 * j - a13 * o + a14 * p),
-                pdet * (a21 * b - a22 * d + a24 * f),
-                ndet * (a11 * b - a12 * d + a14 * f),
-                pdet * (a11 * h - a12 * m + a14 * q),
-                ndet * (a11 * k - a12 * o + a14 * r),
-                ndet * (a21 * c - a22 * e + a23 * f),
-                pdet * (a11 * c - a12 * e + a13 * f),
-                ndet * (a11 * i - a12 * n + a13 * q),
-                pdet * (a11 * l - a12 * p + a13 * r),
-            ),
-        )
-
-    def __round__(self, n_digits: int | None = None) -> Mat4:
-        return Mat4(round(v, n_digits) for v in self)
-=======
         return Mat4(pdet * (a22 * a - a23 * b + a24 * c),
                     ndet * (a12 * a - a13 * b + a14 * c),
                     pdet * (a12 * g - a13 * h + a14 * i),
@@ -1339,7 +1096,6 @@
 
     def __round__(self, ndigits: int | None) -> Mat4:
         return Mat4(*(round(v, ndigits) for v in self))
->>>>>>> 92e1f6a2
 
     def __mul__(self, other: int) -> _typing.NoReturn:
         raise NotImplementedError("Please use the @ operator for Matrix multiplication.")
@@ -1371,30 +1127,6 @@
         b11, b12, b13, b14, b21, b22, b23, b24, b31, b32, b33, b34, b41, b42, b43, b44 = other
         # Multiply and sum rows * columns:
         return Mat4(
-<<<<<<< HEAD
-            (
-                # Column 1
-                a11 * b11 + a21 * b12 + a31 * b13 + a41 * b14,
-                a12 * b11 + a22 * b12 + a32 * b13 + a42 * b14,
-                a13 * b11 + a23 * b12 + a33 * b13 + a43 * b14,
-                a14 * b11 + a24 * b12 + a34 * b13 + a44 * b14,
-                # Column 2
-                a11 * b21 + a21 * b22 + a31 * b23 + a41 * b24,
-                a12 * b21 + a22 * b22 + a32 * b23 + a42 * b24,
-                a13 * b21 + a23 * b22 + a33 * b23 + a43 * b24,
-                a14 * b21 + a24 * b22 + a34 * b23 + a44 * b24,
-                # Column 3
-                a11 * b31 + a21 * b32 + a31 * b33 + a41 * b34,
-                a12 * b31 + a22 * b32 + a32 * b33 + a42 * b34,
-                a13 * b31 + a23 * b32 + a33 * b33 + a43 * b34,
-                a14 * b31 + a24 * b32 + a34 * b33 + a44 * b34,
-                # Column 4
-                a11 * b41 + a21 * b42 + a31 * b43 + a41 * b44,
-                a12 * b41 + a22 * b42 + a32 * b43 + a42 * b44,
-                a13 * b41 + a23 * b42 + a33 * b43 + a43 * b44,
-                a14 * b41 + a24 * b42 + a34 * b43 + a44 * b44,
-            ),
-=======
             # Column 1
             a11 * b11 + a21 * b12 + a31 * b13 + a41 * b14, a12 * b11 + a22 * b12 + a32 * b13 + a42 * b14,
             a13 * b11 + a23 * b12 + a33 * b13 + a43 * b14, a14 * b11 + a24 * b12 + a34 * b13 + a44 * b14,
@@ -1407,7 +1139,6 @@
             # Column 4
             a11 * b41 + a21 * b42 + a31 * b43 + a41 * b44, a12 * b41 + a22 * b42 + a32 * b43 + a42 * b44,
             a13 * b41 + a23 * b42 + a33 * b43 + a43 * b44, a14 * b41 + a24 * b42 + a34 * b43 + a44 * b44,
->>>>>>> 92e1f6a2
         )
 
     def __repr__(self) -> str:
