--- conflicted
+++ resolved
@@ -848,23 +848,14 @@
     _multiline: bool = False
     _visible: bool = True
 
-<<<<<<< HEAD
     def __init__(self, document: AbstractDocument,
                  x: float = 0, y: float = 0, z: float = 0,
-                 width: Optional[int] = None, height: Optional[int] = None,
+                 width: int | None = None, height: int | None = None,
                  anchor_x: AnchorX = 'left', anchor_y: AnchorY = 'bottom', rotation: float = 0,
-                 multiline: bool = False, dpi: Optional[float] = None, batch: Batch = None,
-                 group: Optional[graphics.Group] = None, program: Optional[ShaderProgram] = None,
+                 multiline: bool = False, dpi: float | None = None, batch: Batch | None = None,
+                 group: graphics.Group | None = None, program: ShaderProgram | None = None,
                  wrap_lines: bool = True, init_document: bool = True) -> None:
         """Create a text layout.
-=======
-    def __init__(self, document: AbstractDocument, width: int | None = None, height: int | None = None,
-                 x: float = 0, y: float = 0, z: float = 0, anchor_x: AnchorX = "left", anchor_y: AnchorY = "bottom",
-                 rotation: float = 0, multiline: bool = False, dpi: float | None = None,
-                 batch: Batch | None = None, group: graphics.Group | None = None,
-                 program: ShaderProgram | None = None, wrap_lines: bool = True, init_document: bool = True) -> None:
-        """Initialize a text layout.
->>>>>>> b056ea06
 
         Args:
             document:
