--- conflicted
+++ resolved
@@ -862,7 +862,6 @@
     _visible: bool = True
 
     def __init__(self, document: AbstractDocument,
-<<<<<<< HEAD
                  x: float = 0, y: float = 0, z: float = 0,
                  width: int | None = None, height: int | None = None,
                  anchor_x: AnchorX = 'left', anchor_y: AnchorY = 'bottom', rotation: float = 0,
@@ -870,16 +869,6 @@
                  group: graphics.Group | None = None, program: ShaderProgram | None = None,
                  wrap_lines: bool = True, init_document: bool = True) -> None:
         """Create a text layout.
-=======
-                 width: int | None = None, height: int | None = None,
-                 x: float = 0, y: float = 0, z: float = 0,
-                 anchor_x: AnchorX = "left", anchor_y: AnchorY = "bottom",
-                 rotation: float = 0, multiline: bool = False,
-                 dpi: int | None = None,
-                 batch: Batch | None = None, group: graphics.Group | None = None,
-                 program: ShaderProgram | None = None, wrap_lines: bool = True, init_document: bool = True) -> None:
-        """Initialize a text layout.
->>>>>>> 534ab628
 
         Args:
             document:
