"""Text formatting, layout and display.

This module provides classes for loading styled documents from text files,
HTML files and a pyglet-specific markup format.  Documents can be styled with
multiple fonts, colours, styles, text sizes, margins, paragraph alignments,
and so on.

Using the layout classes, documents can be laid out on a single line or
word-wrapped to fit a rectangle.  A layout can then be efficiently drawn in
a window or updated incrementally (for example, to support interactive text
editing).

The label classes provide a simple interface for the common case where an
application simply needs to display some text in a window.

A plain text label can be created with::

    label = pyglet.text.Label('Hello, world',
                              font_name='Times New Roman',
                              font_size=36,
                              x=10, y=10)

Alternatively, a styled text label using HTML can be created with::

    label = pyglet.text.HTMLLabel('<b>Hello</b>, <i>world</i>',
                                  x=10, y=10)

Either label can then be drawn at any time with::

    label.draw()

For details on the subset of HTML supported, see `pyglet.text.formats.html`.

Refer to the Programming Guide for advanced usage of the document and layout
classes, including interactive editing, embedding objects within documents and
creating scrollable layouts.
"""
from __future__ import annotations

from abc import abstractmethod
from os.path import dirname as _dirname
from os.path import splitext as _splitext
from typing import TYPE_CHECKING, Any, BinaryIO, Literal

import pyglet
<<<<<<< HEAD
from pyglet.text import layout, document, caret
=======
from pyglet.text import caret, document, layout  # noqa: F401
>>>>>>> 6f74295c


if TYPE_CHECKING:
    from pyglet.customtypes import AnchorX, AnchorY, ContentVAlign
    from pyglet.graphics import Batch, Group
    from pyglet.graphics.shader import ShaderProgram
    from pyglet.resource import Location
    from pyglet.text.document import AbstractDocument, FormattedDocument, UnformattedDocument


class DocumentDecodeException(Exception):  # noqa: N818
    """An error occurred decoding document text."""


class DocumentDecoder:
    """Abstract document decoder."""

    @abstractmethod
    def decode(self, text: str, location: Location | None = None) -> AbstractDocument:
        """Decode document text.

        Args:
            text:
                Text to decode
            location:
                Location to use as base path for additional resources referenced within the document (for example,
                HTML images).
        """


SupportedMimeTypes = Literal["text/plain", "text/html", "text/vnd.pyglet-attributed"]


def get_decoder(filename: str | None, mimetype: SupportedMimeTypes | None = None) -> DocumentDecoder:
    """Get a document decoder for the given filename and MIME type.

    If ``mimetype`` is omitted it is guessed from the filename extension.

    The following MIME types are supported:

    ``text/plain``
        Plain text
    ``text/html``
        HTML 4 Transitional
    ``text/vnd.pyglet-attributed``
        Attributed text; see `pyglet.text.formats.attributed`

    Args:
        filename:
            Filename to guess the MIME type from.  If a MIME type is given, the filename is ignored.
        mimetype:
            MIME type to lookup, or ``None`` to guess the type from the filename.

    Raises:
        DocumentDecodeException: If MIME type is not from the supported types.
    """
    if mimetype is None:
        _, ext = _splitext(filename)
        if ext.lower() in (".htm", ".html", ".xhtml"):
            mimetype = "text/html"
        else:
            mimetype = "text/plain"

    if mimetype == "text/plain":
        from pyglet.text.formats import plaintext
        return plaintext.PlainTextDecoder()
    if mimetype == "text/html":
        from pyglet.text.formats import html
        return html.HTMLDecoder()
    if mimetype == "text/vnd.pyglet-attributed":
        from pyglet.text.formats import attributed
        return attributed.AttributedTextDecoder()

    msg = f'Unknown format "{mimetype}"'
    raise DocumentDecodeException(msg)


def load(filename: str,
         file: BinaryIO | None = None,
         mimetype: SupportedMimeTypes | None = None) -> AbstractDocument:
    """Load a document from a file.

    Args:
        filename:
            Filename of document to load.
        file:
            File object containing encoded data.  If omitted, ``filename`` is
            loaded from disk.
        mimetype:
            MIME type of the document.  If omitted, the filename extension is
            used to guess a MIME type.  See `get_decoder` for a list of
            supported MIME types.
    """
    decoder = get_decoder(filename, mimetype)
    if not file:
        with open(filename) as f:
            file_contents = f.read()
    else:
        file_contents = file.read()
        file.close()

    if hasattr(file_contents, "decode"):
        file_contents = file_contents.decode()

    location = pyglet.resource.FileLocation(_dirname(filename))
    return decoder.decode(file_contents, location)


def decode_html(text: str, location: str | None = None) -> FormattedDocument:
    """Create a document directly from some HTML formatted text.

    Args:
        text:
            HTML data to decode.
        location:
            Location giving the base path for additional resources referenced from the document (e.g., images).
    """
    decoder = get_decoder(None, "text/html")
    return decoder.decode(text, location)


def decode_attributed(text: str) -> FormattedDocument:
    """Create a document directly from some attributed text.

    See `pyglet.text.formats.attributed` for a description of attributed text.
    """
    decoder = get_decoder(None, "text/vnd.pyglet-attributed")
    return decoder.decode(text)


def decode_text(text: str) -> UnformattedDocument:
    """Create a document directly from some plain text."""
    decoder = get_decoder(None, "text/plain")
    return decoder.decode(text)


class DocumentLabel(layout.TextLayout):
    """Base label class.

    A label is a layout that exposes convenience methods for manipulating the
    associated document.
    """

    def __init__(
            self, document: AbstractDocument,
            x: float = 0.0, y: float = 0.0, z: float = 0.0,
            width: int | None = None, height: int | None = None,
            anchor_x: AnchorX = "left", anchor_y: AnchorY = "baseline", rotation: float = 0.0,
            multiline: bool = False, dpi: int | None = None,
            batch: Batch | None = None, group: Group | None = None,
            program: ShaderProgram | None = None,
            init_document: bool = True,
    ) -> None:
        """Create a label for a given document.

        Args:
            document: Document to attach to the layout.
            x: X coordinate of the label.
            y: Y coordinate of the label.
            z: Z coordinate of the label.
            width: Width of the label in pixels, or ``None``
            height:  Height of the label in pixels, or ``None``
            anchor_x:
                Anchor point of the X coordinate: one of
                ``"left"``, `"center"`` or ``"right"``.
            anchor_y:
                Anchor point of the Y coordinate: one of
                ``"bottom"``, ``"baseline"``, ``"center"`` or ``"top"``.
            rotation:
                The amount to rotate the label in degrees. A
                positive amount will be a clockwise rotation, negative
                values will result in counter-clockwise rotation.
            multiline:
                If ``True``, the label will be word-wrapped and
                accept newline characters. You must also set the width
                of the label.
            dpi: Resolution of the fonts in this layout. Defaults to 96.
            batch: Optional graphics batch to add the label to.
            group: Optional graphics group to use.
            program: Optional graphics shader to use. Will affect all glyphs.
            init_document:
                If ``True``, the document will be initialized. If you
                are passing an already-initialized document, then you can
                avoid duplicating work by setting this to ``False``.
        """
        super().__init__(document, x, y, z, width, height, anchor_x, anchor_y, rotation,
                         multiline, dpi, batch, group, program, init_document=init_document)

    @property
    def text(self) -> str:
        """The text of the label."""
        return self.document.text

    @text.setter
    def text(self, text: str) -> None:
        self.document.text = text

    @property
    def color(self) -> tuple[int, int, int, int]:
        """Text color.

        Color is a 4-tuple of RGBA components, each in range [0, 255].
        """
        return self.document.get_style("color")

    @color.setter
    def color(self, color: tuple[int, int, int, int]) -> None:
        r, g, b, *a = color
        color = r, g, b, a[0] if a else 255
        self.document.set_style(0, len(self.document.text), {"color": color})

    @property
    def opacity(self) -> int:
        """Blend opacity.

        This property sets the alpha component of the colour of the label's
        vertices.  With the default blend mode, this allows the layout to be
        drawn with fractional opacity, blending with the background.

        An opacity of 255 (the default) has no effect.  An opacity of 128 will
        make the label appear semi-translucent.
        """
        return self.color[3]

    @opacity.setter
    def opacity(self, alpha: int) -> None:
        if alpha != self.color[3]:
            self.color = list(map(int, (*self.color[:3], alpha)))

    @property
    def font_name(self) -> str | list[str]:
        """Font family name.

        The font name, as passed to :py:func:`pyglet.font.load`.  A list of names can
        optionally be given: the first matching font will be used.
        """
        return self.document.get_style("font_name")

    @font_name.setter
    def font_name(self, font_name: str | list[str]) -> None:
        self.document.set_style(0, len(self.document.text), {"font_name": font_name})

    @property
    def font_size(self) -> float:
        """Font size, in points."""
        return self.document.get_style("font_size")

    @font_size.setter
    def font_size(self, font_size: float) -> None:
        self.document.set_style(0, len(self.document.text), {"font_size": font_size})

    @property
    def bold(self) -> bool | str:
        """Bold font style."""
        return self.document.get_style("bold")

    @bold.setter
    def bold(self, bold: bool | str) -> None:
        self.document.set_style(0, len(self.document.text), {"bold": bold})

    @property
    def italic(self) -> bool | str:
        """Italic font style."""
        return self.document.get_style("italic")

    @italic.setter
    def italic(self, italic: bool | str) -> None:
        self.document.set_style(0, len(self.document.text), {"italic": italic})

    def get_style(self, name: str) -> Any:
        """Get a document style value by name.

        If the document has more than one value of the named style,
        `pyglet.text.document.STYLE_INDETERMINATE` is returned.

        Args:
            name:
                Style name to query.  See documentation from `pyglet.text.layout` for known style names.
        """
        return self.document.get_style_range(name, 0, len(self.document.text))

    def set_style(self, name: str, value: Any) -> None:
        """Set a document style value by name over the whole document.

        Args:
            name:
                Name of the style to set.  See documentation for
                `pyglet.text.layout` for known style names.
            value:
                Value of the style.
        """
        self.document.set_style(0, len(self.document.text), {name: value})

    def __del__(self) -> None:
        self.delete()


class Label(DocumentLabel):
    """Plain text label."""

    def __init__(
            self, text: str = "",
            x: float = 0.0, y: float = 0.0, z: float = 0.0,
            width: int | None = None, height: int | None = None,
            anchor_x: AnchorX = "left", anchor_y: AnchorY = "baseline", rotation: float = 0.0,
            multiline: bool = False, dpi: int | None = None,
            font_name: str | None = None, font_size: float | None = None,
            bold: bool | str = False, italic: bool | str = False, stretch: bool | str = False,
            color: tuple[int, int, int, int] | tuple[int, int, int] = (255, 255, 255, 255),
            align: ContentVAlign = "left",
            batch: Batch | None = None, group: Group | None = None,
            program: ShaderProgram | None = None,
    ) -> None:
        """Create a plain text label.

        Args:
            text:
                Text to display.
            x:
                X coordinate of the label.
            y:
                Y coordinate of the label.
            z:
                Z coordinate of the label.
            width:
                Width of the label in pixels, or None
            height:
                Height of the label in pixels, or None
            anchor_x:
                Anchor point of the X coordinate: one of ``"left"``,
                ``"center"`` or ``"right"``.
            anchor_y:
                Anchor point of the Y coordinate: one of ``"bottom"``,
                ``"baseline"``, ``"center"`` or ``"top"``.
            rotation:
                The amount to rotate the label in degrees. A positive amount
                will be a clockwise rotation, negative values will result in
                counter-clockwise rotation.
            multiline:
                If True, the label will be word-wrapped and accept newline
                characters.  You must also set the width of the label.
            dpi:
                Resolution of the fonts in this layout.  Defaults to 96.
            font_name:
                Font family name(s).  If more than one name is given, the
                first matching name is used.
            font_size:
                Font size, in points.
            bold:
                Bold font style.
            italic:
                Italic font style.
            stretch:
                 Stretch font style.
            color:
                Font color as RGBA or RGB components, each within
                ``0 <= component <= 255``.
            align:
                Horizontal alignment of text on a line, only applies if
                a width is supplied. One of ``"left"``, ``"center"``
                or ``"right"``.
            batch:
                Optional graphics batch to add the label to.
            group:
                Optional graphics group to use.
            program:
                Optional graphics shader to use. Will affect all glyphs.
        """
        doc = decode_text(text)
        r, g, b, *a = color
        rgba = r, g, b, a[0] if a else 255

        super().__init__(doc, x, y, z, width, height, anchor_x, anchor_y, rotation,
                         multiline, dpi, batch, group, program, init_document=False)

        self.document.set_style(0, len(self.document.text), {
            "font_name": font_name,
            "font_size": font_size,
            "bold": bold,
            "italic": italic,
            "stretch": stretch,
            "color": rgba,
            "align": align,
        })


class HTMLLabel(DocumentLabel):
    """HTML formatted text label.

    A subset of HTML 4.01 is supported.  See `pyglet.text.formats.html` for
    details.
    """

    def __init__(self, text: str = "",
                 x: float = 0.0, y: float = 0.0, z: float = 0.0, width: int | None = None, height: int | None = None,
                 anchor_x: AnchorX = "left", anchor_y: AnchorY = "baseline", rotation: float = 0.0,
                 multiline: bool = False, dpi: float | None = None,
                 location: Location | None = None,
                 batch: Batch | None = None, group: Group | None = None,
                 program: ShaderProgram | None = None) -> None:
        """Create a label with an HTML string.

        Args:
            text:
                Text to display.
            x:
                X coordinate of the label.
            y:
                Y coordinate of the label.
            z:
                Z coordinate of the label.
            width:
                Width of the label in pixels, or None
            height:
                Height of the label in pixels, or None
            anchor_x:
                Anchor point of the X coordinate: one of ``"left"``,
                ``"center"`` or ``"right"``.
            anchor_y:
                Anchor point of the Y coordinate: one of ``"bottom"``,
                ``"baseline"``, ``"center"`` or ``"top"``.
            rotation:
                The amount to rotate the label in degrees. A positive amount
                will be a clockwise rotation, negative values will result in
                counter-clockwise rotation.
            multiline:
                If True, the label will be word-wrapped and accept newline
                characters.  You must also set the width of the label.
            dpi:
                Resolution of the fonts in this layout.  Defaults to 96.
            location:
                Location object for loading images referred to in the document.
                By default, the working directory is used.
            batch:
                Optional graphics batch to add the label to.
            group:
                Optional graphics group to use.
            program:
                Optional graphics shader to use. Will affect all glyphs.

        """
        self._text = text
        self._location = location
        doc = decode_html(text, location)
        super().__init__(doc, x, y, z, width, height, anchor_x, anchor_y, rotation,
                         multiline, dpi, batch, group, program, init_document=False)

    @property
    def text(self) -> str:
        """HTML formatted text of the label."""
        return self._text

    @text.setter
    def text(self, text: str) -> None:
        self._text = text
        self.document = decode_html(text, self._location)


__all__ = [
    "DocumentDecodeException",
    "DocumentDecoder",
    "SupportedMimeTypes",
    "get_decoder",
    "load",
    "decode_html",
    "decode_attributed",
    "decode_text",
    "DocumentLabel",
    "Label",
    "HTMLLabel",
    # imported from lower
    "document",
    "layout",
]<|MERGE_RESOLUTION|>--- conflicted
+++ resolved
@@ -43,11 +43,7 @@
 from typing import TYPE_CHECKING, Any, BinaryIO, Literal
 
 import pyglet
-<<<<<<< HEAD
-from pyglet.text import layout, document, caret
-=======
 from pyglet.text import caret, document, layout  # noqa: F401
->>>>>>> 6f74295c
 
 
 if TYPE_CHECKING:
