<<<<<<< HEAD
# Retrieved from https://github.com/drj11/pypng
# Revision: f5c4c76d81093b6c3f39f83b203f6832c496c110
=======
#!/usr/bin/env python
>>>>>>> cfa10706

# png.py - PNG encoder/decoder in pure Python
#
# Copyright (C) 2006 Johann C. Rocholl <johann@browsershots.org>
# Portions Copyright (C) 2009 David Jones <drj@pobox.com>
# And probably portions Copyright (C) 2006 Nicko van Someren <nicko@nicko.org>
#
# Original concept by Johann C. Rocholl.
#
# LICENCE (MIT)
#
# Permission is hereby granted, free of charge, to any person
# obtaining a copy of this software and associated documentation files
# (the "Software"), to deal in the Software without restriction,
# including without limitation the rights to use, copy, modify, merge,
# publish, distribute, sublicense, and/or sell copies of the Software,
# and to permit persons to whom the Software is furnished to do so,
# subject to the following conditions:
#
# The above copyright notice and this permission notice shall be
# included in all copies or substantial portions of the Software.
#
# THE SOFTWARE IS PROVIDED "AS IS", WITHOUT WARRANTY OF ANY KIND,
# EXPRESS OR IMPLIED, INCLUDING BUT NOT LIMITED TO THE WARRANTIES OF
# MERCHANTABILITY, FITNESS FOR A PARTICULAR PURPOSE AND
# NONINFRINGEMENT. IN NO EVENT SHALL THE AUTHORS OR COPYRIGHT HOLDERS
# BE LIABLE FOR ANY CLAIM, DAMAGES OR OTHER LIABILITY, WHETHER IN AN
# ACTION OF CONTRACT, TORT OR OTHERWISE, ARISING FROM, OUT OF OR IN
# CONNECTION WITH THE SOFTWARE OR THE USE OR OTHER DEALINGS IN THE
# SOFTWARE.

"""
The ``png`` module can read and write PNG files.

Installation and Overview
-------------------------

``pip install pypng``

For help, type ``import png; help(png)`` in your python interpreter.

A good place to start is the :class:`Reader` and :class:`Writer` classes.

Coverage of PNG formats is fairly complete;
all allowable bit depths (1/2/4/8/16/24/32/48/64 bits per pixel) and
colour combinations are supported:

- greyscale (1/2/4/8/16 bit);
- RGB, RGBA, LA (greyscale with alpha) with 8/16 bits per channel;
- colour mapped images (1/2/4/8 bit).

Interlaced images,
which support a progressive display when downloading,
are supported for both reading and writing.

A number of optional chunks can be specified (when writing)
and understood (when reading): ``tRNS``, ``bKGD``, ``gAMA``.

The ``sBIT`` chunk can be used to specify precision for
non-native bit depths.

Requires Python 3.5 or higher.
Installation is trivial,
but see the ``README.txt`` file (with the source distribution) for details.

Full use of all features will need some reading of the PNG specification
http://www.w3.org/TR/2003/REC-PNG-20031110/.

The package also comes with command line utilities.

- ``pripamtopng`` converts
  `Netpbm <http://netpbm.sourceforge.net/>`_ PAM/PNM files to PNG;
- ``pripngtopam`` converts PNG to file PAM/PNM.

There are a few more for simple PNG manipulations.

Spelling and Terminology
------------------------

Generally British English spelling is used in the documentation.
So that's "greyscale" and "colour".
This not only matches the author's native language,
it's also used by the PNG specification.

Colour Models
-------------

The major colour models supported by PNG (and hence by PyPNG) are:

- greyscale;
- greyscale--alpha;
- RGB;
- RGB--alpha.

Also referred to using the abbreviations: L, LA, RGB, RGBA.
Each letter codes a single channel:
*L* is for Luminance or Luma or Lightness (greyscale images);
*A* stands for Alpha, the opacity channel
(used for transparency effects, but higher values are more opaque,
so it makes sense to call it opacity);
*R*, *G*, *B* stand for Red, Green, Blue (colour image).

Lists, arrays, sequences, and so on
-----------------------------------

When getting pixel data out of this module (reading) and
presenting data to this module (writing) there are
a number of ways the data could be represented as a Python value.

The preferred format is a sequence of *rows*,
which each row being a sequence of *values*.
In this format, the values are in pixel order,
with all the values from all the pixels in a row
being concatenated into a single sequence for that row.

Consider an image that is 3 pixels wide by 2 pixels high, and each pixel
has RGB components:

Sequence of rows::

  list([R,G,B, R,G,B, R,G,B],
       [R,G,B, R,G,B, R,G,B])

Each row appears as its own list,
but the pixels are flattened so that three values for one pixel
simply follow the three values for the previous pixel.

This is the preferred because
it provides a good compromise between space and convenience.
PyPNG regards itself as at liberty to replace any sequence type with
any sufficiently compatible other sequence type;
in practice each row is an array (``bytearray`` or ``array.array``).

To allow streaming the outer list is sometimes
an iterator rather than an explicit list.

An alternative format is a single array holding all the values.

Array of values::

  [R,G,B, R,G,B, R,G,B,
   R,G,B, R,G,B, R,G,B]

The entire image is one single giant sequence of colour values.
Generally an array will be used (to save space), not a list.

The top row comes first,
and within each row the pixels are ordered from left-to-right.
Within a pixel the values appear in the order R-G-B-A
(or L-A for greyscale--alpha).

There is another format, which should only be used with caution.
It is mentioned because it is used internally,
is close to what lies inside a PNG file itself,
and has some support from the public API.
This format is called *packed*.
When packed, each row is a sequence of bytes (integers from 0 to 255),
just as it is before PNG scanline filtering is applied.
When the bit depth is 8 this is the same as a sequence of rows;
when the bit depth is less than 8 (1, 2 and 4),
several pixels are packed into each byte;
when the bit depth is 16 each pixel value is decomposed into 2 bytes
(and `packed` is a misnomer).
This format is used by the :meth:`Writer.write_packed` method.
It isn't usually a convenient format,
but may be just right if the source data for
the PNG image comes from something that uses a similar format
(for example, 1-bit BMPs, or another PNG file).
"""

__version__ = "0.0.20"

import collections
import io   # For io.BytesIO
import itertools
import math
<<<<<<< HEAD
import re
=======
# http://www.python.org/doc/2.4.4/lib/module-operator.html
>>>>>>> cfa10706
import operator
import re
import struct
import sys
import warnings
import zlib

from io import open
from array import array


__all__ = ['Image', 'Reader', 'Writer', 'write_chunks', 'from_array']


# The PNG signature.
# http://www.w3.org/TR/PNG/#5PNG-file-signature
signature = struct.pack('8B', 137, 80, 78, 71, 13, 10, 26, 10)

# The xstart, ystart, xstep, ystep for the Adam7 interlace passes.
adam7 = ((0, 0, 8, 8),
         (4, 0, 8, 8),
         (0, 4, 4, 8),
         (2, 0, 4, 4),
         (0, 2, 2, 4),
         (1, 0, 2, 2),
         (0, 1, 1, 2))


def adam7_generate(width, height):
    """
    Generate the coordinates for the reduced scanlines
    of an Adam7 interlaced image
    of size `width` by `height` pixels.

    Yields a generator for each pass,
    and each pass generator yields a series of (x, y, xstep) triples,
    each one identifying a reduced scanline consisting of
    pixels starting at (x, y) and taking every xstep pixel to the right.
    """

    for xstart, ystart, xstep, ystep in adam7:
        if xstart >= width:
            continue
        yield ((xstart, y, xstep) for y in range(ystart, height, ystep))


# Models the 'pHYs' chunk (used by the Reader)
Resolution = collections.namedtuple('_Resolution', 'x y unit_is_meter')


def group(s, n):
    return list(zip(* [iter(s)] * n))


def isarray(x):
    return isinstance(x, array)


def check_palette(palette):
    """
    Check a palette argument (to the :class:`Writer` class) for validity.
    Returns the palette as a list if okay;
    raises an exception otherwise.
    """

    # None is the default and is allowed.
    if palette is None:
        return None

    p = list(palette)
    if not (0 < len(p) <= 256):
        raise ProtocolError(
            "a palette must have between 1 and 256 entries,"
            " see https://www.w3.org/TR/PNG/#11PLTE")
    seen_triple = False
    for i, t in enumerate(p):
        if len(t) not in (3, 4):
            raise ProtocolError(
                "palette entry %d: entries must be 3- or 4-tuples." % i)
        if len(t) == 3:
            seen_triple = True
        if seen_triple and len(t) == 4:
            raise ProtocolError(
                "palette entry %d: all 4-tuples must precede all 3-tuples" % i)
        for x in t:
            if int(x) != x or not(0 <= x <= 255):
                raise ProtocolError(
                    "palette entry %d: "
                    "values must be integer: 0 <= x <= 255" % i)
    return p


def check_sizes(size, width, height):
    """
    Check that these arguments, if supplied, are consistent.
    Return a (width, height) pair.
    """

    if not size:
        return width, height

    if len(size) != 2:
        raise ProtocolError(
            "size argument should be a pair (width, height)")
    if width is not None and width != size[0]:
        raise ProtocolError(
            "size[0] (%r) and width (%r) should match when both are used."
            % (size[0], width))
    if height is not None and height != size[1]:
        raise ProtocolError(
            "size[1] (%r) and height (%r) should match when both are used."
            % (size[1], height))
    return size


def check_color(c, greyscale, which):
    """
    Checks that a colour argument for transparent or background options
    is the right form.
    Returns the colour
    (which, if it's a bare integer, is "corrected" to a 1-tuple).
    """

    if c is None:
        return c
    if greyscale:
        try:
            len(c)
        except TypeError:
            c = (c,)
        if len(c) != 1:
            raise ProtocolError("%s for greyscale must be 1-tuple" % which)
        if not is_natural(c[0]):
            raise ProtocolError(
                "%s colour for greyscale must be integer" % which)
    else:
        if not (len(c) == 3 and
                is_natural(c[0]) and
                is_natural(c[1]) and
                is_natural(c[2])):
            raise ProtocolError(
                "%s colour must be a triple of integers" % which)
    return c


class Error(Exception):
    def __str__(self):
        return self.__class__.__name__ + ': ' + ' '.join(self.args)


class FormatError(Error):
    """
    Problem with input file format.
    In other words, PNG file does not conform to
    the specification in some way and is invalid.
    """


class ProtocolError(Error):
    """
    Problem with the way the programming interface has been used,
    or the data presented to it.
    """


class ChunkError(FormatError):
    pass


class Default:
    """The default for the greyscale paramter."""


class Writer:
    """
    PNG encoder in pure Python.
    """

    def __init__(self, width=None, height=None,
                 size=None,
                 greyscale=Default,
                 alpha=False,
                 bitdepth=8,
                 palette=None,
                 transparent=None,
                 background=None,
                 gamma=None,
                 compression=None,
                 interlace=False,
                 planes=None,
                 colormap=None,
                 maxval=None,
                 chunk_limit=2**20,
                 x_pixels_per_unit=None,
                 y_pixels_per_unit=None,
                 unit_is_meter=False):
        """
        Create a PNG encoder object.

        Arguments:

        width, height
          Image size in pixels, as two separate arguments.
        size
          Image size (w,h) in pixels, as single argument.
        greyscale
          Pixels are greyscale, not RGB.
        alpha
          Input data has alpha channel (RGBA or LA).
        bitdepth
          Bit depth: from 1 to 16 (for each channel).
        palette
          Create a palette for a colour mapped image (colour type 3).
        transparent
          Specify a transparent colour (create a ``tRNS`` chunk).
        background
          Specify a default background colour (create a ``bKGD`` chunk).
        gamma
          Specify a gamma value (create a ``gAMA`` chunk).
        compression
          zlib compression level: 0 (none) to 9 (more compressed);
          default: -1 or None.
        interlace
          Create an interlaced image.
        chunk_limit
          Write multiple ``IDAT`` chunks to save memory.
        x_pixels_per_unit
          Number of pixels a unit along the x axis (write a
          `pHYs` chunk).
        y_pixels_per_unit
          Number of pixels a unit along the y axis (write a
          `pHYs` chunk). Along with `x_pixel_unit`, this gives
          the pixel size ratio.
        unit_is_meter
          `True` to indicate that the unit (for the `pHYs`
          chunk) is metre.

        The image size (in pixels) can be specified either by using the
        `width` and `height` arguments, or with the single `size`
        argument.
        If `size` is used it should be a pair (*width*, *height*).

        The `greyscale` argument indicates whether input pixels
        are greyscale (when true), or colour (when false).
        The default is true unless `palette=` is used.

        The `alpha` argument (a boolean) specifies
        whether input pixels have an alpha channel (or not).

        `bitdepth` specifies the bit depth of the source pixel values.
        Each channel may have a different bit depth.
        Each source pixel must have values that are
        an integer between 0 and ``2**bitdepth-1``, where
        `bitdepth` is the bit depth for the corresponding channel.
        For example, 8-bit images have values between 0 and 255.
        PNG only stores images with bit depths of
        1,2,4,8, or 16 (the same for all channels).
        When `bitdepth` is not one of these values or where
        channels have different bit depths,
        the next highest valid bit depth is selected,
        and an ``sBIT`` (significant bits) chunk is generated
        that specifies the original precision of the source image.
        In this case the supplied pixel values will be rescaled to
        fit the range of the selected bit depth.

        The PNG file format supports many bit depth / colour model
        combinations, but not all.
        The details are somewhat arcane
        (refer to the PNG specification for full details).
        Briefly:
        Bit depths < 8 (1,2,4) are only allowed with greyscale and
        colour mapped images;
        colour mapped images cannot have bit depth 16.

        For colour mapped images
        (in other words, when the `palette` argument is specified)
        the `bitdepth` argument must match one of
        the valid PNG bit depths: 1, 2, 4, or 8.
        (It is valid to have a PNG image with a palette and
        an ``sBIT`` chunk, but the meaning is slightly different;
        it would be awkward to use the `bitdepth` argument for this.)

        The `palette` option, when specified,
        causes a colour mapped image to be created:
        the PNG colour type is set to 3;
        `greyscale` must not be true; `alpha` must not be true;
        `transparent` must not be set.
        The bit depth must be 1,2,4, or 8.
        When a colour mapped image is created,
        the pixel values are palette indexes and
        the `bitdepth` argument specifies the size of these indexes
        (not the size of the colour values in the palette).

        The palette argument value should be a sequence of 3- or
        4-tuples.
        3-tuples specify RGB palette entries;
        4-tuples specify RGBA palette entries.
        All the 4-tuples (if present) must come before all the 3-tuples.
        A ``PLTE`` chunk is created;
        if there are 4-tuples then a ``tRNS`` chunk is created as well.
        The ``PLTE`` chunk will contain all the RGB triples in the same
        sequence;
        the ``tRNS`` chunk will contain the alpha channel for
        all the 4-tuples, in the same sequence.
        Palette entries are always 8-bit.

        If specified, the `transparent` and `background` parameters must be
        a tuple with one element for each channel in the image.
        Either a 3-tuple of integer (RGB) values for a colour image, or
        a 1-tuple of a single integer for a greyscale image.

        If specified, the `gamma` parameter must be a positive number
        (generally, a `float`).
        A ``gAMA`` chunk will be created.
        Note that this will not change the values of the pixels as
        they appear in the PNG file,
        they are assumed to have already
        been converted appropriately for the gamma specified.

        The `compression` argument specifies the compression level to
        be used by the ``zlib`` module.
        Values from 1 to 9 (highest) specify compression.
        0 means no compression.
        -1 and ``None`` both mean that the ``zlib`` module uses
        the default level of compession (which is generally acceptable).

        If `interlace` is true then an interlaced image is created
        (using PNG's so far only interace method, *Adam7*).
        This does not affect how the pixels should be passed in,
        rather it changes how they are arranged into the PNG file.
        On slow connexions interlaced images can be
        partially decoded by the browser to give
        a rough view of the image that is
        successively refined as more image data appears.

        .. note ::

          Enabling the `interlace` option requires the entire image
          to be processed in working memory.

        `chunk_limit` is used to limit the amount of memory used whilst
        compressing the image.
        In order to avoid using large amounts of memory,
        multiple ``IDAT`` chunks may be created.
        """

        # At the moment the `planes` argument is ignored;
        # its purpose is to act as a dummy so that
        # ``Writer(x, y, **info)`` works, where `info` is a dictionary
        # returned by Reader.read and friends.
        # Ditto for `colormap`.

        width, height = check_sizes(size, width, height)
        del size

        if not is_natural(width) or not is_natural(height):
            raise ProtocolError("width and height must be integers")
        if width <= 0 or height <= 0:
            raise ProtocolError("width and height must be greater than zero")
        # http://www.w3.org/TR/PNG/#7Integers-and-byte-order
        if width > 2 ** 31 - 1 or height > 2 ** 31 - 1:
            raise ProtocolError("width and height cannot exceed 2**31-1")

        if alpha and transparent is not None:
            raise ProtocolError(
                "transparent colour not allowed with alpha channel")

        # bitdepth is either single integer, or tuple of integers.
        # Convert to tuple.
        try:
            len(bitdepth)
        except TypeError:
            bitdepth = (bitdepth, )
        for b in bitdepth:
            valid = is_natural(b) and 1 <= b <= 16
            if not valid:
                raise ProtocolError(
                    "each bitdepth %r must be a positive integer <= 16" %
                    (bitdepth,))

        # Calculate channels, and
        # expand bitdepth to be one element per channel.
        palette = check_palette(palette)
        alpha = bool(alpha)
        colormap = bool(palette)
        if greyscale is Default and palette:
            greyscale = False
        greyscale = bool(greyscale)
        if colormap:
            color_planes = 1
            planes = 1
        else:
            color_planes = (3, 1)[greyscale]
            planes = color_planes + alpha
        if len(bitdepth) == 1:
            bitdepth *= planes

        bitdepth, self.rescale = check_bitdepth_rescale(
                palette,
                bitdepth,
                transparent, alpha, greyscale)

        # These are assertions, because above logic should have
        # corrected or raised all problematic cases.
        if bitdepth < 8:
            assert greyscale or palette
            assert not alpha
        if bitdepth > 8:
            assert not palette

        transparent = check_color(transparent, greyscale, 'transparent')
        background = check_color(background, greyscale, 'background')

        # It's important that the true boolean values
        # (greyscale, alpha, colormap, interlace) are converted
        # to bool because Iverson's convention is relied upon later on.
        self.width = width
        self.height = height
        self.transparent = transparent
        self.background = background
        self.gamma = gamma
        self.greyscale = greyscale
        self.alpha = alpha
        self.colormap = colormap
        self.bitdepth = int(bitdepth)
        self.compression = compression
        self.chunk_limit = chunk_limit
        self.interlace = bool(interlace)
        self.palette = palette
        self.x_pixels_per_unit = x_pixels_per_unit
        self.y_pixels_per_unit = y_pixels_per_unit
        self.unit_is_meter = bool(unit_is_meter)

        self.color_type = (4 * self.alpha +
                           2 * (not greyscale) +
                           1 * self.colormap)
        assert self.color_type in (0, 2, 3, 4, 6)

        self.color_planes = color_planes
        self.planes = planes
        # :todo: fix for bitdepth < 8
        self.psize = (self.bitdepth / 8) * self.planes

    def write(self, outfile, rows):
        """
        Write a PNG image to the output file.
        `rows` should be an iterable that yields each row
        (each row is a sequence of values).
        The rows should be the rows of the original image,
        so there should be ``self.height`` rows of
        ``self.width * self.planes`` values.
        If `interlace` is specified (when creating the instance),
        then an interlaced PNG file will be written.
        Supply the rows in the normal image order;
        the interlacing is carried out internally.

        .. note ::

          Interlacing requires the entire image to be in working memory.
        """

        # Values per row
        vpr = self.width * self.planes

        def check_rows(rows):
            """
            Yield each row in rows,
            but check each row first (for correct width).
            """
            for i, row in enumerate(rows):
                try:
                    wrong_length = len(row) != vpr
                except TypeError:
                    # When using an itertools.ichain object or
                    # other generator not supporting __len__,
                    # we set this to False to skip the check.
                    wrong_length = False
                if wrong_length:
                    # Note: row numbers start at 0.
                    raise ProtocolError(
                        "Expected %d values but got %d values, in row %d" %
                        (vpr, len(row), i))
                yield row

        if self.interlace:
            fmt = 'BH'[self.bitdepth > 8]
            a = array(fmt, itertools.chain(*check_rows(rows)))
            return self.write_array(outfile, a)

        nrows = self.write_passes(outfile, check_rows(rows))
        if nrows != self.height:
            raise ProtocolError(
                "rows supplied (%d) does not match height (%d)" %
                (nrows, self.height))
        return nrows

    def write_passes(self, outfile, rows):
        """
        Write a PNG image to the output file.

        Most users are expected to find the :meth:`write` or
        :meth:`write_array` method more convenient.

        The rows should be given to this method in the order that
        they appear in the output file.
        For straightlaced images, this is the usual top to bottom ordering.
        For interlaced images the rows should have been interlaced before
        passing them to this function.

        `rows` should be an iterable that yields each row
        (each row being a sequence of values).
        """

        # Ensure rows are scaled (to 4-/8-/16-bit),
        # and packed into bytes.

        if self.rescale:
            rows = rescale_rows(rows, self.rescale)

        if self.bitdepth < 8:
            rows = pack_rows(rows, self.bitdepth)
        elif self.bitdepth == 16:
            rows = unpack_rows(rows)

        return self.write_packed(outfile, rows)

    def write_packed(self, outfile, rows):
        """
        Write PNG file to `outfile`.
        `rows` should be an iterator that yields each packed row;
        a packed row being a sequence of packed bytes.

        The rows have a filter byte prefixed and
        are then compressed into one or more IDAT chunks.
        They are not processed any further,
        so if bitdepth is other than 1, 2, 4, 8, 16,
        the pixel values should have been scaled
        before passing them to this method.

        This method does work for interlaced images but it is best avoided.
        For interlaced images, the rows should be
        presented in the order that they appear in the file.
        """

        self.write_preamble(outfile)

        # http://www.w3.org/TR/PNG/#11IDAT
        if self.compression is not None:
            compressor = zlib.compressobj(self.compression)
        else:
            compressor = zlib.compressobj()

        # data accumulates bytes to be compressed for the IDAT chunk;
        # it's compressed when sufficiently large.
        data = bytearray()

        # raise i scope out of the for loop. set to -1, because the for loop
        # sets i to 0 on the first pass
        i = -1
        for i, row in enumerate(rows):
            # Add "None" filter type.
            # Currently, it's essential that this filter type be used
            # for every scanline as
            # we do not mark the first row of a reduced pass image;
            # that means we could accidentally compute
            # the wrong filtered scanline if we used
            # "up", "average", or "paeth" on such a line.
            data.append(0)
            data.extend(row)
            if len(data) > self.chunk_limit:
                compressed = compressor.compress(data)
                if len(compressed):
                    write_chunk(outfile, b'IDAT', compressed)
                data = bytearray()

        compressed = compressor.compress(bytes(data))
        flushed = compressor.flush()
        if len(compressed) or len(flushed):
            write_chunk(outfile, b'IDAT', compressed + flushed)
        # http://www.w3.org/TR/PNG/#11IEND
        write_chunk(outfile, b'IEND')
        return i + 1

    def write_preamble(self, outfile):
        # http://www.w3.org/TR/PNG/#5PNG-file-signature
        outfile.write(signature)

        # http://www.w3.org/TR/PNG/#11IHDR
        write_chunk(outfile, b'IHDR',
                    struct.pack("!2I5B", self.width, self.height,
                                self.bitdepth, self.color_type,
                                0, 0, self.interlace))

        # See :chunk:order
        # http://www.w3.org/TR/PNG/#11gAMA
        if self.gamma is not None:
            write_chunk(outfile, b'gAMA',
                        struct.pack("!L", int(round(self.gamma * 1e5))))

        # See :chunk:order
        # http://www.w3.org/TR/PNG/#11sBIT
        if self.rescale:
            write_chunk(
                outfile, b'sBIT',
                struct.pack('%dB' % self.planes,
                            * [s[0] for s in self.rescale]))

        # :chunk:order: Without a palette (PLTE chunk),
        # ordering is relatively relaxed.
        # With one, gAMA chunk must precede PLTE chunk
        # which must precede tRNS and bKGD.
        # See http://www.w3.org/TR/PNG/#5ChunkOrdering
        if self.palette:
            p, t = make_palette_chunks(self.palette)
            write_chunk(outfile, b'PLTE', p)
            if t:
                # tRNS chunk is optional;
                # Only needed if palette entries have alpha.
                write_chunk(outfile, b'tRNS', t)

        # http://www.w3.org/TR/PNG/#11tRNS
        if self.transparent is not None:
            if self.greyscale:
                fmt = "!1H"
            else:
                fmt = "!3H"
            write_chunk(outfile, b'tRNS',
                        struct.pack(fmt, *self.transparent))

        # http://www.w3.org/TR/PNG/#11bKGD
        if self.background is not None:
            if self.greyscale:
                fmt = "!1H"
            else:
                fmt = "!3H"
            write_chunk(outfile, b'bKGD',
                        struct.pack(fmt, *self.background))

        # http://www.w3.org/TR/PNG/#11pHYs
        if (self.x_pixels_per_unit is not None and
                self.y_pixels_per_unit is not None):
            tup = (self.x_pixels_per_unit,
                   self.y_pixels_per_unit,
                   int(self.unit_is_meter))
            write_chunk(outfile, b'pHYs', struct.pack("!LLB", *tup))

    def write_array(self, outfile, pixels):
        """
        Write an array that holds all the image values
        as a PNG file on the output file.
        See also :meth:`write` method.
        """

        if self.interlace:
            if type(pixels) != array:
                # Coerce to array type
                fmt = 'BH'[self.bitdepth > 8]
                pixels = array(fmt, pixels)
            return self.write_passes(
                outfile,
                self.array_scanlines_interlace(pixels)
            )
        else:
            return self.write_passes(
                outfile,
                self.array_scanlines(pixels)
            )

    def array_scanlines(self, pixels):
        """
        Generates rows (each a sequence of values) from
        a single array of values.
        """

        # Values per row
        vpr = self.width * self.planes
        stop = 0
        for y in range(self.height):
            start = stop
            stop = start + vpr
            yield pixels[start:stop]

    def array_scanlines_interlace(self, pixels):
        """
        Generator for interlaced scanlines from an array.
        `pixels` is the full source image as a single array of values.
        The generator yields each scanline of the reduced passes in turn,
        each scanline being a sequence of values.
        """

        # http://www.w3.org/TR/PNG/#8InterlaceMethods
        # Array type.
        fmt = 'BH'[self.bitdepth > 8]
        # Value per row
        vpr = self.width * self.planes

        # Each iteration generates a scanline starting at (x, y)
        # and consisting of every xstep pixels.
        for lines in adam7_generate(self.width, self.height):
            for x, y, xstep in lines:
                # Pixels per row (of reduced image)
                ppr = int(math.ceil((self.width - x) / float(xstep)))
                # Values per row (of reduced image)
                reduced_row_len = ppr * self.planes
                if xstep == 1:
                    # Easy case: line is a simple slice.
                    offset = y * vpr
                    yield pixels[offset: offset + vpr]
                    continue
                # We have to step by xstep,
                # which we can do one plane at a time
                # using the step in Python slices.
                row = array(fmt)
                # There's no easier way to set the length of an array
                row.extend(pixels[0:reduced_row_len])
                offset = y * vpr + x * self.planes
                end_offset = (y + 1) * vpr
                skip = self.planes * xstep
                for i in range(self.planes):
                    row[i::self.planes] = \
                        pixels[offset + i: end_offset: skip]
                yield row


def write_chunk(outfile, tag, data=b''):
    """
    Write a PNG chunk to the output file, including length and
    checksum.
    """

    data = bytes(data)
    # http://www.w3.org/TR/PNG/#5Chunk-layout
    outfile.write(struct.pack("!I", len(data)))
    outfile.write(tag)
    outfile.write(data)
    checksum = zlib.crc32(tag)
    checksum = zlib.crc32(data, checksum)
    checksum &= 2 ** 32 - 1
    outfile.write(struct.pack("!I", checksum))


def write_chunks(out, chunks):
    """Create a PNG file by writing out the chunks."""

    out.write(signature)
    for chunk in chunks:
        write_chunk(out, *chunk)


def rescale_rows(rows, rescale):
    """
    Take each row in rows (an iterator) and yield
    a fresh row with the pixels scaled according to
    the rescale parameters in the list `rescale`.
    Each element of `rescale` is a tuple of
    (source_bitdepth, target_bitdepth),
    with one element per channel.
    """

    # One factor for each channel
    fs = [float(2 ** s[1] - 1)/float(2 ** s[0] - 1)
          for s in rescale]

    # Assume all target_bitdepths are the same
    target_bitdepths = set(s[1] for s in rescale)
    assert len(target_bitdepths) == 1
    (target_bitdepth, ) = target_bitdepths
    typecode = 'BH'[target_bitdepth > 8]

    # Number of channels
    n_chans = len(rescale)

    for row in rows:
        rescaled_row = array(typecode, iter(row))
        for i in range(n_chans):
            channel = array(
                typecode,
                (int(round(fs[i] * x)) for x in row[i::n_chans]))
            rescaled_row[i::n_chans] = channel
        yield rescaled_row


def pack_rows(rows, bitdepth):
    """Yield packed rows that are a byte array.
    Each byte is packed with the values from several pixels.
    """

    assert bitdepth < 8
    assert 8 % bitdepth == 0

    # samples per byte
    spb = int(8 / bitdepth)

    def make_byte(block):
        """Take a block of (2, 4, or 8) values,
        and pack them into a single byte.
        """

        res = 0
        for v in block:
            res = (res << bitdepth) + v
        return res

    for row in rows:
        a = bytearray(row)
        # Adding padding bytes so we can group into a whole
        # number of spb-tuples.
        n = float(len(a))
        extra = math.ceil(n / spb) * spb - n
        a.extend([0] * int(extra))
        # Pack into bytes.
        # Each block is the samples for one byte.
        blocks = group(a, spb)
        yield bytearray(make_byte(block) for block in blocks)


def unpack_rows(rows):
    """Unpack each row from being 16-bits per value,
    to being a sequence of bytes.
    """
    for row in rows:
        fmt = '!%dH' % len(row)
        yield bytearray(struct.pack(fmt, *row))


def make_palette_chunks(palette):
    """
    Create the byte sequences for a ``PLTE`` and
    if necessary a ``tRNS`` chunk.
    Returned as a pair (*p*, *t*).
    *t* will be ``None`` if no ``tRNS`` chunk is necessary.
    """

    p = bytearray()
    t = bytearray()

    for x in palette:
        p.extend(x[0:3])
        if len(x) > 3:
            t.append(x[3])
    if t:
        return p, t
    return p, None


def check_bitdepth_rescale(
        palette, bitdepth, transparent, alpha, greyscale):
    """
    Returns (bitdepth, rescale) pair.
    """

    if palette:
        if len(bitdepth) != 1:
            raise ProtocolError(
                "with palette, only a single bitdepth may be used")
        (bitdepth, ) = bitdepth
        if bitdepth not in (1, 2, 4, 8):
            raise ProtocolError(
                "with palette, bitdepth must be 1, 2, 4, or 8")
        if transparent is not None:
            raise ProtocolError("transparent and palette not compatible")
        if alpha:
            raise ProtocolError("alpha and palette not compatible")
        if greyscale:
            raise ProtocolError("greyscale and palette not compatible")
        return bitdepth, None

    # No palette, check for sBIT chunk generation.

    if greyscale and not alpha:
        # Single channel, L.
        (bitdepth,) = bitdepth
        if bitdepth in (1, 2, 4, 8, 16):
            return bitdepth, None
        if bitdepth > 8:
            targetbitdepth = 16
        elif bitdepth == 3:
            targetbitdepth = 4
        else:
            assert bitdepth in (5, 6, 7)
            targetbitdepth = 8
        return targetbitdepth, [(bitdepth, targetbitdepth)]

    assert alpha or not greyscale

    depth_set = tuple(set(bitdepth))
    if depth_set in [(8,), (16,)]:
        # No sBIT required.
        (bitdepth, ) = depth_set
        return bitdepth, None

    targetbitdepth = (8, 16)[max(bitdepth) > 8]
    return targetbitdepth, [(b, targetbitdepth) for b in bitdepth]


# Regex for decoding mode string
RegexModeDecode = re.compile("(LA?|RGBA?);?([0-9]*)", flags=re.IGNORECASE)


def from_array(a, mode=None, info={}):
    """
    Create a PNG :class:`Image` object from a 2-dimensional array.
    One application of this function is easy PIL-style saving:
    ``png.from_array(pixels, 'L').save('foo.png')``.

    Unless they are specified using the *info* parameter,
    the PNG's height and width are taken from the array size.
    The first axis is the height; the second axis is the
    ravelled width and channel index.
    The array is treated is a sequence of rows,
    each row being a sequence of values (``width*channels`` in number).
    So an RGB image that is 16 pixels high and 8 wide will
    occupy a 2-dimensional array that is 16x24
    (each row will be 8*3 = 24 sample values).

    *mode* is a string that specifies the image colour format in a
    PIL-style mode.  It can be:

    ``'L'``
      greyscale (1 channel)
    ``'LA'``
      greyscale with alpha (2 channel)
    ``'RGB'``
      colour image (3 channel)
    ``'RGBA'``
      colour image with alpha (4 channel)

    The mode string can also specify the bit depth
    (overriding how this function normally derives the bit depth,
    see below).
    Appending ``';16'`` to the mode will cause the PNG to be
    16 bits per channel;
    any decimal from 1 to 16 can be used to specify the bit depth.

    When a 2-dimensional array is used *mode* determines how many
    channels the image has, and so allows the width to be derived from
    the second array dimension.

    The array is expected to be a ``numpy`` array,
    but it can be any suitable Python sequence.
    For example, a list of lists can be used:
    ``png.from_array([[0, 255, 0], [255, 0, 255]], 'L')``.
    The exact rules are: ``len(a)`` gives the first dimension, height;
    ``len(a[0])`` gives the second dimension.
    It's slightly more complicated than that because
    an iterator of rows can be used, and it all still works.
    Using an iterator allows data to be streamed efficiently.

    The bit depth of the PNG is normally taken from
    the array element's datatype
    (but if *mode* specifies a bitdepth then that is used instead).
    The array element's datatype is determined in a way which
    is supposed to work both for ``numpy`` arrays and for Python
    ``array.array`` objects.
    A 1 byte datatype will give a bit depth of 8,
    a 2 byte datatype will give a bit depth of 16.
    If the datatype does not have an implicit size,
    like the above example where it is a plain Python list of lists,
    then a default of 8 is used.

    The *info* parameter is a dictionary that can
    be used to specify metadata (in the same style as
    the arguments to the :class:`png.Writer` class).
    For this function the keys that are useful are:

    height
      overrides the height derived from the array dimensions and
      allows *a* to be an iterable.
    width
      overrides the width derived from the array dimensions.
    bitdepth
      overrides the bit depth derived from the element datatype
      (but must match *mode* if that also specifies a bit depth).

    Generally anything specified in the *info* dictionary will
    override any implicit choices that this function would otherwise make,
    but must match any explicit ones.
    For example, if the *info* dictionary has a ``greyscale`` key then
    this must be true when mode is ``'L'`` or ``'LA'`` and
    false when mode is ``'RGB'`` or ``'RGBA'``.
    """

    # We abuse the *info* parameter by modifying it.  Take a copy here.
    # (Also typechecks *info* to some extent).
    info = dict(info)

    # Syntax check mode string.
    match = RegexModeDecode.match(mode)
    if not match:
        raise Error("mode string should be 'RGB' or 'L;16' or similar.")

    mode, bitdepth = match.groups()
    if bitdepth:
        bitdepth = int(bitdepth)

    # Colour format.
    if 'greyscale' in info:
        if bool(info['greyscale']) != ('L' in mode):
            raise ProtocolError("info['greyscale'] should match mode.")
    info['greyscale'] = 'L' in mode

    alpha = 'A' in mode
    if 'alpha' in info:
        if bool(info['alpha']) != alpha:
            raise ProtocolError("info['alpha'] should match mode.")
    info['alpha'] = alpha

    # Get bitdepth from *mode* if possible.
    if bitdepth:
        if info.get("bitdepth") and bitdepth != info['bitdepth']:
            raise ProtocolError(
                "bitdepth (%d) should match bitdepth of info (%d)." %
                (bitdepth, info['bitdepth']))
        info['bitdepth'] = bitdepth

    # Fill in and/or check entries in *info*.
    # Dimensions.
    width, height = check_sizes(
        info.get("size"),
        info.get("width"),
        info.get("height"))
    if width:
        info["width"] = width
    if height:
        info["height"] = height

    if "height" not in info:
        try:
            info['height'] = len(a)
        except TypeError:
            raise ProtocolError(
                "len(a) does not work, supply info['height'] instead.")

    planes = len(mode)
    if 'planes' in info:
        if info['planes'] != planes:
            raise Error("info['planes'] should match mode.")

    # In order to work out whether we the array is 2D or 3D we need its
    # first row, which requires that we take a copy of its iterator.
    # We may also need the first row to derive width and bitdepth.
    a, t = itertools.tee(a)
    row = next(t)
    del t

    testelement = row
    if 'width' not in info:
        width = len(row) // planes
        info['width'] = width

    if 'bitdepth' not in info:
        try:
            dtype = testelement.dtype
            # goto the "else:" clause.  Sorry.
        except AttributeError:
            try:
                # Try a Python array.array.
                bitdepth = 8 * testelement.itemsize
            except AttributeError:
                # We can't determine it from the array element's datatype,
                # use a default of 8.
                bitdepth = 8
        else:
            # If we got here without exception,
            # we now assume that the array is a numpy array.
            if dtype.kind == 'b':
                bitdepth = 1
            else:
                bitdepth = 8 * dtype.itemsize
        info['bitdepth'] = bitdepth

    for thing in ["width", "height", "bitdepth", "greyscale", "alpha"]:
        assert thing in info

    return Image(a, info)


# So that refugee's from PIL feel more at home.  Not documented.
fromarray = from_array


class Image:
    """A PNG image.  You can create an :class:`Image` object from
    an array of pixels by calling :meth:`png.from_array`.  It can be
    saved to disk with the :meth:`save` method.
    """

    def __init__(self, rows, info):
        """
        .. note ::

          The constructor is not public.  Please do not call it.
        """

        self.rows = rows
        self.info = info

    def save(self, file):
        """Save the image to the named *file*.

        See `.write()` if you already have an open file object.

        In general, you can only call this method once;
        after it has been called the first time the PNG image is written,
        the source data will have been streamed, and
        cannot be streamed again.
        """

        w = Writer(**self.info)

        with open(file, 'wb') as fd:
            w.write(fd, self.rows)

    def write(self, file):
        """Write the image to the open file object.

        See `.save()` if you have a filename.

        In general, you can only call this method once;
        after it has been called the first time the PNG image is written,
        the source data will have been streamed, and
        cannot be streamed again.
        """

        w = Writer(**self.info)
        w.write(file, self.rows)


class Reader:
    """
    Pure Python PNG decoder in pure Python.
    """

    def __init__(self, _guess=None, filename=None, file=None, bytes=None):
        """
        The constructor expects exactly one keyword argument.
        If you supply a positional argument instead,
        it will guess the input type.
        Choose from the following keyword arguments:

        filename
          Name of input file (a PNG file).
        file
          A file-like object (object with a read() method).
        bytes
          ``bytes`` or ``bytearray`` with PNG data.

        """
        keywords_supplied = (
            (_guess is not None) +
            (filename is not None) +
            (file is not None) +
            (bytes is not None))
        if keywords_supplied != 1:
            raise TypeError("Reader() takes exactly 1 argument")

        # Will be the first 8 bytes, later on.  See validate_signature.
        self.signature = None
        self.transparent = None
        # A pair of (len,type) if a chunk has been read but its data and
        # checksum have not (in other words the file position is just
        # past the 4 bytes that specify the chunk type).
        # See preamble method for how this is used.
        self.atchunk = None

        if _guess is not None:
            if isarray(_guess):
                bytes = _guess
            elif isinstance(_guess, str):
                filename = _guess
            elif hasattr(_guess, 'read'):
                file = _guess

        if bytes is not None:
            self.file = io.BytesIO(bytes)
        elif filename is not None:
            self.file = open(filename, "rb")
        elif file is not None:
            self.file = file
        else:
            raise ProtocolError("expecting filename, file or bytes array")

    def chunk(self, lenient=False):
        """
        Read the next PNG chunk from the input file;
        returns a (*type*, *data*) tuple.
        *type* is the chunk's type as a byte string
        (all PNG chunk types are 4 bytes long).
        *data* is the chunk's data content, as a byte string.

        If the optional `lenient` argument evaluates to `True`,
        checksum failures will raise warnings rather than exceptions.
        """

        self.validate_signature()

        # http://www.w3.org/TR/PNG/#5Chunk-layout
        if not self.atchunk:
            self.atchunk = self._chunk_len_type()
        if not self.atchunk:
            raise ChunkError("No more chunks.")
        length, type = self.atchunk
        self.atchunk = None

        data = self.file.read(length)
        if len(data) != length:
            raise ChunkError(
                'Chunk %s too short for required %i octets.'
                % (type, length))
        checksum = self.file.read(4)
        if len(checksum) != 4:
            raise ChunkError('Chunk %s too short for checksum.' % type)
        verify = zlib.crc32(type)
        verify = zlib.crc32(data, verify)
        verify = struct.pack('!I', verify)
        if checksum != verify:
            (a, ) = struct.unpack('!I', checksum)
            (b, ) = struct.unpack('!I', verify)
            message = ("Checksum error in %s chunk: 0x%08X != 0x%08X."
                       % (type.decode('ascii'), a, b))
            if lenient:
                warnings.warn(message, RuntimeWarning)
            else:
                raise ChunkError(message)
        return type, data

    def chunks(self):
        """Return an iterator that will yield each chunk as a
        (*chunktype*, *content*) pair.
        """

        while True:
            t, v = self.chunk()
            yield t, v
            if t == b'IEND':
                break

    def undo_filter(self, filter_type, scanline, previous):
        """
        Undo the filter for a scanline.
        `scanline` is a sequence of bytes that
        does not include the initial filter type byte.
        `previous` is decoded previous scanline
        (for straightlaced images this is the previous pixel row,
        but for interlaced images, it is
        the previous scanline in the reduced image,
        which in general is not the previous pixel row in the final image).
        When there is no previous scanline
        (the first row of a straightlaced image,
        or the first row in one of the passes in an interlaced image),
        then this argument should be ``None``.

        The scanline will have the effects of filtering removed;
        the result will be returned as a fresh sequence of bytes.
        """

        # :todo: Would it be better to update scanline in place?
        result = scanline

        if filter_type == 0:
            return result

        if filter_type not in (1, 2, 3, 4):
            raise FormatError(
                'Invalid PNG Filter Type.  '
                'See http://www.w3.org/TR/2003/REC-PNG-20031110/#9Filters .')

        # Filter unit.  The stride from one pixel to the corresponding
        # byte from the previous pixel.  Normally this is the pixel
        # size in bytes, but when this is smaller than 1, the previous
        # byte is used instead.
        fu = max(1, self.psize)

        # For the first line of a pass, synthesize a dummy previous
        # line.  An alternative approach would be to observe that on the
        # first line 'up' is the same as 'null', 'paeth' is the same
        # as 'sub', with only 'average' requiring any special case.
        if not previous:
            previous = bytearray([0] * len(scanline))

        # Call appropriate filter algorithm.  Note that 0 has already
        # been dealt with.
        fn = (None,
              undo_filter_sub,
              undo_filter_up,
              undo_filter_average,
              undo_filter_paeth)[filter_type]
        fn(fu, scanline, previous, result)
        return result

    def _deinterlace(self, raw):
        """
        Read raw pixel data, undo filters, deinterlace, and flatten.
        Return a single array of values.
        """

        # Values per row (of the target image)
        vpr = self.width * self.planes

        # Values per image
        vpi = vpr * self.height
        # Interleaving writes to the output array randomly
        # (well, not quite), so the entire output array must be in memory.
        # Make a result array, and make it big enough.
        if self.bitdepth > 8:
            a = array('H', [0] * vpi)
        else:
            a = bytearray([0] * vpi)
        source_offset = 0

        for lines in adam7_generate(self.width, self.height):
            # The previous (reconstructed) scanline.
            # `None` at the beginning of a pass
            # to indicate that there is no previous line.
            recon = None
            for x, y, xstep in lines:
                # Pixels per row (reduced pass image)
                ppr = int(math.ceil((self.width - x) / float(xstep)))
                # Row size in bytes for this pass.
                row_size = int(math.ceil(self.psize * ppr))

                filter_type = raw[source_offset]
                source_offset += 1
                scanline = raw[source_offset: source_offset + row_size]
                source_offset += row_size
                recon = self.undo_filter(filter_type, scanline, recon)
                # Convert so that there is one element per pixel value
                flat = self._bytes_to_values(recon, width=ppr)
                if xstep == 1:
                    assert x == 0
                    offset = y * vpr
                    a[offset: offset + vpr] = flat
                else:
                    offset = y * vpr + x * self.planes
                    end_offset = (y + 1) * vpr
                    skip = self.planes * xstep
                    for i in range(self.planes):
                        a[offset + i: end_offset: skip] = \
                            flat[i:: self.planes]

        return a

    def _iter_bytes_to_values(self, byte_rows):
        """
        Iterator that yields each scanline;
        each scanline being a sequence of values.
        `byte_rows` should be an iterator that yields
        the bytes of each row in turn.
        """

        for row in byte_rows:
            yield self._bytes_to_values(row)

    def _bytes_to_values(self, bs, width=None):
        """Convert a packed row of bytes into a row of values.
        Result will be a freshly allocated object,
        not shared with the argument.
        """

        if self.bitdepth == 8:
            return bytearray(bs)
        if self.bitdepth == 16:
            return array('H',
                         struct.unpack('!%dH' % (len(bs) // 2), bs))

        assert self.bitdepth < 8
        if width is None:
            width = self.width
        # Samples per byte
        spb = 8 // self.bitdepth
        out = bytearray()
        mask = 2**self.bitdepth - 1
        shifts = [self.bitdepth * i
                  for i in reversed(list(range(spb)))]
        for o in bs:
            out.extend([mask & (o >> i) for i in shifts])
        return out[:width]

    def _iter_straight_packed(self, byte_blocks):
        """Iterator that undoes the effect of filtering;
        yields each row as a sequence of packed bytes.
        Assumes input is straightlaced.
        `byte_blocks` should be an iterable that yields the raw bytes
        in blocks of arbitrary size.
        """

        # length of row, in bytes
        rb = self.row_bytes
        a = bytearray()
        # The previous (reconstructed) scanline.
        # None indicates first line of image.
        recon = None
        for some_bytes in byte_blocks:
            a.extend(some_bytes)
            while len(a) >= rb + 1:
                filter_type = a[0]
                scanline = a[1: rb + 1]
                del a[: rb + 1]
                recon = self.undo_filter(filter_type, scanline, recon)
                yield recon
        if len(a) != 0:
            # :file:format We get here with a file format error:
            # when the available bytes (after decompressing) do not
            # pack into exact rows.
            raise FormatError('Wrong size for decompressed IDAT chunk.')
        assert len(a) == 0

    def validate_signature(self):
        """
        If signature (header) has not been read then read and
        validate it; otherwise do nothing.
        """

        if self.signature:
            return
        self.signature = self.file.read(8)
        if self.signature != signature:
            raise FormatError("PNG file has invalid signature.")

    def preamble(self, lenient=False):
        """
        Extract the image metadata by reading
        the initial part of the PNG file up to
        the start of the ``IDAT`` chunk.
        All the chunks that precede the ``IDAT`` chunk are
        read and either processed for metadata or discarded.

        If the optional `lenient` argument evaluates to `True`,
        checksum failures will raise warnings rather than exceptions.
        """

        self.validate_signature()

        while True:
            if not self.atchunk:
                self.atchunk = self._chunk_len_type()
                if self.atchunk is None:
                    raise FormatError('This PNG file has no IDAT chunks.')
            if self.atchunk[1] == b'IDAT':
                return
            self.process_chunk(lenient=lenient)

    def _chunk_len_type(self):
        """
        Reads just enough of the input to
        determine the next chunk's length and type;
        return a (*length*, *type*) pair where *type* is a byte sequence.
        If there are no more chunks, ``None`` is returned.
        """

        x = self.file.read(8)
        if not x:
            return None
        if len(x) != 8:
            raise FormatError(
                'End of file whilst reading chunk length and type.')
        length, type = struct.unpack('!I4s', x)
        if length > 2 ** 31 - 1:
            raise FormatError('Chunk %s is too large: %d.' % (type, length))
        # Check that all bytes are in valid ASCII range.
        # https://www.w3.org/TR/2003/REC-PNG-20031110/#5Chunk-layout
        type_bytes = set(bytearray(type))
        if not(type_bytes <= set(range(65, 91)) | set(range(97, 123))):
            raise FormatError(
                'Chunk %r has invalid Chunk Type.'
                % list(type))
        return length, type

    def process_chunk(self, lenient=False):
        """
        Process the next chunk and its data.
        This only processes the following chunk types:
        ``IHDR``, ``PLTE``, ``bKGD``, ``tRNS``, ``gAMA``, ``sBIT``, ``pHYs``.
        All other chunk types are ignored.

        If the optional `lenient` argument evaluates to `True`,
        checksum failures will raise warnings rather than exceptions.
        """

        type, data = self.chunk(lenient=lenient)
        method = '_process_' + type.decode('ascii')
        m = getattr(self, method, None)
        if m:
            m(data)

    def _process_IHDR(self, data):
        # http://www.w3.org/TR/PNG/#11IHDR
        if len(data) != 13:
            raise FormatError('IHDR chunk has incorrect length.')
        (self.width, self.height, self.bitdepth, self.color_type,
         self.compression, self.filter,
         self.interlace) = struct.unpack("!2I5B", data)

        check_bitdepth_colortype(self.bitdepth, self.color_type)

        if self.compression != 0:
            raise FormatError(
                "Unknown compression method %d" % self.compression)
        if self.filter != 0:
            raise FormatError(
                "Unknown filter method %d,"
                " see http://www.w3.org/TR/2003/REC-PNG-20031110/#9Filters ."
                % self.filter)
        if self.interlace not in (0, 1):
            raise FormatError(
                "Unknown interlace method %d, see "
                "http://www.w3.org/TR/2003/REC-PNG-20031110/#8InterlaceMethods"
                " ."
                % self.interlace)

        # Derived values
        # http://www.w3.org/TR/PNG/#6Colour-values
        colormap = bool(self.color_type & 1)
        greyscale = not(self.color_type & 2)
        alpha = bool(self.color_type & 4)
        color_planes = (3, 1)[greyscale or colormap]
        planes = color_planes + alpha

        self.colormap = colormap
        self.greyscale = greyscale
        self.alpha = alpha
        self.color_planes = color_planes
        self.planes = planes
        self.psize = float(self.bitdepth) / float(8) * planes
        if int(self.psize) == self.psize:
            self.psize = int(self.psize)
        self.row_bytes = int(math.ceil(self.width * self.psize))
        # Stores PLTE chunk if present, and is used to check
        # chunk ordering constraints.
        self.plte = None
        # Stores tRNS chunk if present, and is used to check chunk
        # ordering constraints.
        self.trns = None
        # Stores sBIT chunk if present.
        self.sbit = None

    def _process_PLTE(self, data):
        # http://www.w3.org/TR/PNG/#11PLTE
        if self.plte:
            warnings.warn("Multiple PLTE chunks present.")
        self.plte = data
        if len(data) % 3 != 0:
            raise FormatError(
                "PLTE chunk's length should be a multiple of 3.")
        if len(data) > (2 ** self.bitdepth) * 3:
            raise FormatError("PLTE chunk is too long.")
        if len(data) == 0:
            raise FormatError("Empty PLTE is not allowed.")

    def _process_bKGD(self, data):
        try:
            if self.colormap:
                if not self.plte:
                    warnings.warn(
                        "PLTE chunk is required before bKGD chunk.")
                self.background = struct.unpack('B', data)
            else:
                self.background = struct.unpack("!%dH" % self.color_planes,
                                                data)
        except struct.error:
            raise FormatError("bKGD chunk has incorrect length.")

    def _process_tRNS(self, data):
        # http://www.w3.org/TR/PNG/#11tRNS
        self.trns = data
        if self.colormap:
            if not self.plte:
                warnings.warn("PLTE chunk is required before tRNS chunk.")
            else:
                if len(data) > len(self.plte) / 3:
                    # Was warning, but promoted to Error as it
                    # would otherwise cause pain later on.
                    raise FormatError("tRNS chunk is too long.")
        else:
            if self.alpha:
                raise FormatError(
                    "tRNS chunk is not valid with colour type %d." %
                    self.color_type)
            try:
                self.transparent = \
                    struct.unpack("!%dH" % self.color_planes, data)
            except struct.error:
                raise FormatError("tRNS chunk has incorrect length.")

    def _process_gAMA(self, data):
        try:
            self.gamma = struct.unpack("!L", data)[0] / 100000.0
        except struct.error:
            raise FormatError("gAMA chunk has incorrect length.")

    def _process_sBIT(self, data):
        self.sbit = data
        if (self.colormap and len(data) != 3 or
                not self.colormap and len(data) != self.planes):
            raise FormatError("sBIT chunk has incorrect length.")

    def _process_pHYs(self, data):
        # http://www.w3.org/TR/PNG/#11pHYs
        self.phys = data
        fmt = "!LLB"
        if len(data) != struct.calcsize(fmt):
            raise FormatError("pHYs chunk has incorrect length.")
        self.x_pixels_per_unit, self.y_pixels_per_unit, unit = \
            struct.unpack(fmt, data)
        self.unit_is_meter = bool(unit)

    def read(self, lenient=False):
        """
        Read the PNG file and decode it.
        Returns (`width`, `height`, `rows`, `info`).

        May use excessive memory.

        `rows` is a sequence of rows;
        each row is a sequence of values.

        If the optional `lenient` argument evaluates to True,
        checksum failures will raise warnings rather than exceptions.
        """

        def iteridat():
            """Iterator that yields all the ``IDAT`` chunks as strings."""
            while True:
                type, data = self.chunk(lenient=lenient)
                if type == b'IEND':
                    # http://www.w3.org/TR/PNG/#11IEND
                    break
                if type != b'IDAT':
                    continue
                # type == b'IDAT'
                # http://www.w3.org/TR/PNG/#11IDAT
                if self.colormap and not self.plte:
                    warnings.warn("PLTE chunk is required before IDAT chunk")
                yield data

        self.preamble(lenient=lenient)
        raw = decompress(iteridat())

        if self.interlace:
            def rows_from_interlace():
                """Yield each row from an interlaced PNG."""
                # It's important that this iterator doesn't read
                # IDAT chunks until it yields the first row.
                bs = bytearray(itertools.chain(*raw))
                arraycode = 'BH'[self.bitdepth > 8]
                # Like :meth:`group` but
                # producing an array.array object for each row.
                values = self._deinterlace(bs)
                vpr = self.width * self.planes
                for i in range(0, len(values), vpr):
                    row = array(arraycode, values[i:i+vpr])
                    yield row
            rows = rows_from_interlace()
        else:
            rows = self._iter_bytes_to_values(self._iter_straight_packed(raw))
        info = dict()
        for attr in 'greyscale alpha planes bitdepth interlace'.split():
            info[attr] = getattr(self, attr)
        info['size'] = (self.width, self.height)
        for attr in 'gamma transparent background'.split():
            a = getattr(self, attr, None)
            if a is not None:
                info[attr] = a
        if getattr(self, 'x_pixels_per_unit', None):
            info['physical'] = Resolution(self.x_pixels_per_unit,
                                          self.y_pixels_per_unit,
                                          self.unit_is_meter)
        if self.plte:
            info['palette'] = self.palette()
        return self.width, self.height, rows, info

    def read_flat(self):
        """
        Read a PNG file and decode it into a single array of values.
        Returns (*width*, *height*, *values*, *info*).

        May use excessive memory.

        `values` is a single array.

        The :meth:`read` method is more stream-friendly than this,
        because it returns a sequence of rows.
        """

        x, y, pixel, info = self.read()
        arraycode = 'BH'[info['bitdepth'] > 8]
        pixel = array(arraycode, itertools.chain(*pixel))
        return x, y, pixel, info

    def palette(self, alpha='natural'):
        """
        Returns a palette that is a sequence of 3-tuples or 4-tuples,
        synthesizing it from the ``PLTE`` and ``tRNS`` chunks.
        These chunks should have already been processed (for example,
        by calling the :meth:`preamble` method).
        All the tuples are the same size:
        3-tuples if there is no ``tRNS`` chunk,
        4-tuples when there is a ``tRNS`` chunk.

        Assumes that the image is colour type
        3 and therefore a ``PLTE`` chunk is required.

        If the `alpha` argument is ``'force'`` then an alpha channel is
        always added, forcing the result to be a sequence of 4-tuples.
        """

        if not self.plte:
            raise FormatError(
                "Required PLTE chunk is missing in colour type 3 image.")
        plte = group(array('B', self.plte), 3)
        if self.trns or alpha == 'force':
            trns = array('B', self.trns or [])
            trns.extend([255] * (len(plte) - len(trns)))
            plte = list(map(operator.add, plte, group(trns, 1)))
        return plte

    def asDirect(self):
        """
        Returns the image data as a direct representation of
        an ``x * y * planes`` array.
        This removes the need for callers to deal with
        palettes and transparency themselves.
        Images with a palette (colour type 3) are converted to RGB or RGBA;
        images with transparency (a ``tRNS`` chunk) are converted to
        LA or RGBA as appropriate.
        When returned in this format the pixel values represent
        the colour value directly without needing to refer
        to palettes or transparency information.

        Like the :meth:`read` method this method returns a 4-tuple:

        (*width*, *height*, *rows*, *info*)

        This method normally returns pixel values with
        the bit depth they have in the source image, but
        when the source PNG has an ``sBIT`` chunk it is inspected and
        can reduce the bit depth of the result pixels;
        pixel values will be reduced according to the bit depth
        specified in the ``sBIT`` chunk.
        PNG nerds should note a single result bit depth is
        used for all channels:
        the maximum of the ones specified in the ``sBIT`` chunk.
        An RGB565 image will be rescaled to 6-bit RGB666.

        The *info* dictionary that is returned reflects
        the `direct` format and not the original source image.
        For example, an RGB source image with a ``tRNS`` chunk
        to represent a transparent colour,
        will start with ``planes=3`` and ``alpha=False`` for the
        source image,
        but the *info* dictionary returned by this method
        will have ``planes=4`` and ``alpha=True`` because
        an alpha channel is synthesized and added.

        *rows* is a sequence of rows;
        each row being a sequence of values
        (like the :meth:`read` method).

        All the other aspects of the image data are not changed.
        """

        self.preamble()

        # Simple case, no conversion necessary.
        if not self.colormap and not self.trns and not self.sbit:
            return self.read()

        x, y, pixels, info = self.read()

        if self.colormap:
            info['colormap'] = False
            info['alpha'] = bool(self.trns)
            info['bitdepth'] = 8
            info['planes'] = 3 + bool(self.trns)
            plte = self.palette()

            def iterpal(pixels):
                for row in pixels:
                    row = [plte[x] for x in row]
                    yield array('B', itertools.chain(*row))
            pixels = iterpal(pixels)
        elif self.trns:
            # It would be nice if there was some reasonable way
            # of doing this without generating a whole load of
            # intermediate tuples.  But tuples does seem like the
            # easiest way, with no other way clearly much simpler or
            # much faster.  (Actually, the L to LA conversion could
            # perhaps go faster (all those 1-tuples!), but I still
            # wonder whether the code proliferation is worth it)
            it = self.transparent
            maxval = 2 ** info['bitdepth'] - 1
            planes = info['planes']
            info['alpha'] = True
            info['planes'] += 1
            typecode = 'BH'[info['bitdepth'] > 8]

            def itertrns(pixels):
                for row in pixels:
                    # For each row we group it into pixels, then form a
                    # characterisation vector that says whether each
                    # pixel is opaque or not.  Then we convert
                    # True/False to 0/maxval (by multiplication),
                    # and add it as the extra channel.
                    row = group(row, planes)
                    opa = map(it.__ne__, row)
                    opa = map(maxval.__mul__, opa)
                    opa = list(zip(opa))    # convert to 1-tuples
                    yield array(
                        typecode,
                        itertools.chain(*map(operator.add, row, opa)))
            pixels = itertrns(pixels)
        targetbitdepth = None
        if self.sbit:
            sbit = struct.unpack('%dB' % len(self.sbit), self.sbit)
            targetbitdepth = max(sbit)
            if targetbitdepth > info['bitdepth']:
                raise Error('sBIT chunk %r exceeds bitdepth %d' %
                            (sbit, self.bitdepth))
            if min(sbit) <= 0:
                raise Error('sBIT chunk %r has a 0-entry' % sbit)
        if targetbitdepth:
            shift = info['bitdepth'] - targetbitdepth
            info['bitdepth'] = targetbitdepth

            def itershift(pixels):
                for row in pixels:
                    yield [p >> shift for p in row]
            pixels = itershift(pixels)
        return x, y, pixels, info

    def _as_rescale(self, get, targetbitdepth):
        """Helper used by :meth:`asRGB8` and :meth:`asRGBA8`."""

        width, height, pixels, info = get()
        maxval = 2**info['bitdepth'] - 1
        targetmaxval = 2**targetbitdepth - 1
        factor = float(targetmaxval) / float(maxval)
        info['bitdepth'] = targetbitdepth

        def iterscale():
            for row in pixels:
                yield [int(round(x * factor)) for x in row]
        if maxval == targetmaxval:
            return width, height, pixels, info
        else:
            return width, height, iterscale(), info

    def asRGB8(self):
        """
        Return the image data as an RGB pixels with 8-bits per sample.
        This is like the :meth:`asRGB` method except that
        this method additionally rescales the values so that
        they are all between 0 and 255 (8-bit).
        In the case where the source image has a bit depth < 8
        the transformation preserves all the information;
        where the source image has bit depth > 8, then
        rescaling to 8-bit values loses precision.
        No dithering is performed.
        Like :meth:`asRGB`,
        an alpha channel in the source image will raise an exception.

        This function returns a 4-tuple:
        (*width*, *height*, *rows*, *info*).
        *width*, *height*, *info* are as per the :meth:`read` method.

        *rows* is the pixel data as a sequence of rows.
        """

        return self._as_rescale(self.asRGB, 8)

    def asRGBA8(self):
        """
        Return the image data as RGBA pixels with 8-bits per sample.
        This method is similar to :meth:`asRGB8` and :meth:`asRGBA`:
        The result pixels have an alpha channel, *and*
        values are rescaled to the range 0 to 255.
        The alpha channel is synthesized if necessary
        (with a small speed penalty).
        """

        return self._as_rescale(self.asRGBA, 8)

    def asRGB(self):
        """
        Return image as RGB pixels.
        RGB colour images are passed through unchanged;
        greyscales are expanded into RGB triplets
        (there is a small speed overhead for doing this).

        An alpha channel in the source image will raise an exception.

        The return values are as for the :meth:`read` method except that
        the *info* reflect the returned pixels, not the source image.
        In particular,
        for this method ``info['greyscale']`` will be ``False``.
        """

        width, height, pixels, info = self.asDirect()
        if info['alpha']:
            raise Error("will not convert image with alpha channel to RGB")
        if not info['greyscale']:
            return width, height, pixels, info
        info['greyscale'] = False
        info['planes'] = 3

        if info['bitdepth'] > 8:
            def newarray():
                return array('H', [0])
        else:
            def newarray():
                return bytearray([0])

        def iterrgb():
            for row in pixels:
                a = newarray() * 3 * width
                for i in range(3):
                    a[i::3] = row
                yield a
        return width, height, iterrgb(), info

    def asRGBA(self):
        """
        Return image as RGBA pixels.
        Greyscales are expanded into RGB triplets;
        an alpha channel is synthesized if necessary.
        The return values are as for the :meth:`read` method except that
        the *info* reflect the returned pixels, not the source image.
        In particular, for this method
        ``info['greyscale']`` will be ``False``, and
        ``info['alpha']`` will be ``True``.
        """

        width, height, pixels, info = self.asDirect()
        if info['alpha'] and not info['greyscale']:
            return width, height, pixels, info
        typecode = 'BH'[info['bitdepth'] > 8]
        maxval = 2**info['bitdepth'] - 1
        maxbuffer = struct.pack('=' + typecode, maxval) * 4 * width

        if info['bitdepth'] > 8:
            def newarray():
                return array('H', maxbuffer)
        else:
            def newarray():
                return bytearray(maxbuffer)

        if info['alpha'] and info['greyscale']:
            # LA to RGBA
            def convert():
                for row in pixels:
                    # Create a fresh target row, then copy L channel
                    # into first three target channels, and A channel
                    # into fourth channel.
                    a = newarray()
                    convert_la_to_rgba(row, a)
                    yield a
        elif info['greyscale']:
            # L to RGBA
            def convert():
                for row in pixels:
                    a = newarray()
                    convert_l_to_rgba(row, a)
                    yield a
        else:
            assert not info['alpha'] and not info['greyscale']
            # RGB to RGBA

            def convert():
                for row in pixels:
                    a = newarray()
                    convert_rgb_to_rgba(row, a)
                    yield a
        info['alpha'] = True
        info['greyscale'] = False
        info['planes'] = 4
        return width, height, convert(), info


def decompress(data_blocks):
    """
    `data_blocks` should be an iterable that
    yields the compressed data (from the ``IDAT`` chunks).
    This yields decompressed byte strings.
    """

    # Currently, with no max_length parameter to decompress,
    # this routine will do one yield per IDAT chunk: Not very
    # incremental.
    d = zlib.decompressobj()
    # Each IDAT chunk is passed to the decompressor, then any
    # remaining state is decompressed out.
    for data in data_blocks:
        # :todo: add a max_length argument here to limit output size.
        yield bytearray(d.decompress(data))
    yield bytearray(d.flush())


def check_bitdepth_colortype(bitdepth, colortype):
    """
    Check that `bitdepth` and `colortype` are both valid,
    and specified in a valid combination.
    Returns (None) if valid, raise an Exception if not valid.
    """

    if bitdepth not in (1, 2, 4, 8, 16):
        raise FormatError("invalid bit depth %d" % bitdepth)
    if colortype not in (0, 2, 3, 4, 6):
        raise FormatError("invalid colour type %d" % colortype)
    # Check indexed (palettized) images have 8 or fewer bits
    # per pixel; check only indexed or greyscale images have
    # fewer than 8 bits per pixel.
    if colortype & 1 and bitdepth > 8:
        raise FormatError(
            "Indexed images (colour type %d) cannot"
            " have bitdepth > 8 (bit depth %d)."
            " See http://www.w3.org/TR/2003/REC-PNG-20031110/#table111 ."
            % (bitdepth, colortype))
    if bitdepth < 8 and colortype not in (0, 3):
        raise FormatError(
            "Illegal combination of bit depth (%d)"
            " and colour type (%d)."
            " See http://www.w3.org/TR/2003/REC-PNG-20031110/#table111 ."
            % (bitdepth, colortype))


def is_natural(x):
    """A non-negative integer."""
    try:
        is_integer = int(x) == x
    except (TypeError, ValueError):
        return False
    return is_integer and x >= 0


def undo_filter_sub(filter_unit, scanline, previous, result):
    """Undo sub filter."""

    ai = 0
    # Loops starts at index fu.  Observe that the initial part
    # of the result is already filled in correctly with
    # scanline.
    for i in range(filter_unit, len(result)):
        x = scanline[i]
        a = result[ai]
        result[i] = (x + a) & 0xff
        ai += 1


def undo_filter_up(filter_unit, scanline, previous, result):
    """Undo up filter."""

    for i in range(len(result)):
        x = scanline[i]
        b = previous[i]
        result[i] = (x + b) & 0xff


def undo_filter_average(filter_unit, scanline, previous, result):
    """Undo up filter."""

    ai = -filter_unit
    for i in range(len(result)):
        x = scanline[i]
        if ai < 0:
            a = 0
        else:
            a = result[ai]
        b = previous[i]
        result[i] = (x + ((a + b) >> 1)) & 0xff
        ai += 1


def undo_filter_paeth(filter_unit, scanline, previous, result):
    """Undo Paeth filter."""

    # Also used for ci.
    ai = -filter_unit
    for i in range(len(result)):
        x = scanline[i]
        if ai < 0:
            a = c = 0
        else:
            a = result[ai]
            c = previous[ai]
        b = previous[i]
        p = a + b - c
        pa = abs(p - a)
        pb = abs(p - b)
        pc = abs(p - c)
        if pa <= pb and pa <= pc:
            pr = a
        elif pb <= pc:
            pr = b
        else:
            pr = c
        result[i] = (x + pr) & 0xff
        ai += 1


def convert_la_to_rgba(row, result):
    for i in range(3):
        result[i::4] = row[0::2]
    result[3::4] = row[1::2]


def convert_l_to_rgba(row, result):
    """
    Convert a grayscale image to RGBA.
    This method assumes the alpha channel in result is
    already correctly initialized.
    """
    for i in range(3):
        result[i::4] = row


def convert_rgb_to_rgba(row, result):
    """
    Convert an RGB image to RGBA.
    This method assumes the alpha channel in result is
    already correctly initialized.
    """
    for i in range(3):
        result[i::4] = row[i::3]


# Only reason to include this in this module is that
# several utilities need it, and it is small.
def binary_stdin():
    """
    A sys.stdin that returns bytes.
    """

    return sys.stdin.buffer


def binary_stdout():
    """
    A sys.stdout that accepts bytes.
    """

    stdout = sys.stdout.buffer

    # On Windows the C runtime file orientation needs changing.
    if sys.platform == "win32":
        import msvcrt
        import os
        msvcrt.setmode(sys.stdout.fileno(), os.O_BINARY)

    return stdout


def cli_open(path):
    if path == "-":
        return binary_stdin()
    return open(path, "rb")


def main(argv):
    """
    Run command line PNG.
    """
    print("What should the command line tool do?", file=sys.stderr)


if __name__ == '__main__':
    try:
        main(sys.argv)
    except Error as e:
        print(e, file=sys.stderr)<|MERGE_RESOLUTION|>--- conflicted
+++ resolved
@@ -1,9 +1,4 @@
-<<<<<<< HEAD
-# Retrieved from https://github.com/drj11/pypng
-# Revision: f5c4c76d81093b6c3f39f83b203f6832c496c110
-=======
 #!/usr/bin/env python
->>>>>>> cfa10706
 
 # png.py - PNG encoder/decoder in pure Python
 #
@@ -180,19 +175,15 @@
 import io   # For io.BytesIO
 import itertools
 import math
-<<<<<<< HEAD
-import re
-=======
 # http://www.python.org/doc/2.4.4/lib/module-operator.html
->>>>>>> cfa10706
 import operator
 import re
 import struct
 import sys
+# http://www.python.org/doc/2.4.4/lib/module-warnings.html
 import warnings
 import zlib
 
-from io import open
 from array import array
 
 
