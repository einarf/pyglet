#!/usr/bin/env python
# ----------------------------------------------------------------------------
# pyglet
# Copyright (c) 2006-2008 Alex Holkner
# All rights reserved.
#
# Redistribution and use in source and binary forms, with or without
# modification, are permitted provided that the following conditions
# are met:
#
#  * Redistributions of source code must retain the above copyright
#    notice, this list of conditions and the following disclaimer.
#  * Redistributions in binary form must reproduce the above copyright
#    notice, this list of conditions and the following disclaimer in
#    the documentation and/or other materials provided with the
#    distribution.
#  * Neither the name of pyglet nor the names of its
#    contributors may be used to endorse or promote products
#    derived from this software without specific prior written
#    permission.
#
# THIS SOFTWARE IS PROVIDED BY THE COPYRIGHT HOLDERS AND CONTRIBUTORS
# "AS IS" AND ANY EXPRESS OR IMPLIED WARRANTIES, INCLUDING, BUT NOT
# LIMITED TO, THE IMPLIED WARRANTIES OF MERCHANTABILITY AND FITNESS
# FOR A PARTICULAR PURPOSE ARE DISCLAIMED. IN NO EVENT SHALL THE
# COPYRIGHT OWNER OR CONTRIBUTORS BE LIABLE FOR ANY DIRECT, INDIRECT,
# INCIDENTAL, SPECIAL, EXEMPLARY, OR CONSEQUENTIAL DAMAGES (INCLUDING,
# BUT NOT LIMITED TO, PROCUREMENT OF SUBSTITUTE GOODS OR SERVICES;
# LOSS OF USE, DATA, OR PROFITS; OR BUSINESS INTERRUPTION) HOWEVER
# CAUSED AND ON ANY THEORY OF LIABILITY, WHETHER IN CONTRACT, STRICT
# LIABILITY, OR TORT (INCLUDING NEGLIGENCE OR OTHERWISE) ARISING IN
# ANY WAY OUT OF THE USE OF THIS SOFTWARE, EVEN IF ADVISED OF THE
# POSSIBILITY OF SUCH DAMAGE.
# ----------------------------------------------------------------------------
"""
Usage

    media_player.py [options] <filename> [<filename> ...]

Plays the audio / video files listed as arguments, optionally
collecting debug info

Options
    --debug : saves sequence of internal state as a binary *.dbg
    --outfile : filename to store the debug info, defaults to filename.dbg

The raw data captured in the .dbg can be rendered as human readable
using the script report.py
"""

from __future__ import print_function

__docformat__ = 'restructuredtext'
__version__ = '$Id: $'

import os
import sys
import weakref

from pyglet.gl import *
import pyglet
from pyglet.window import key

pyglet.options['debug_media'] = False
# pyglet.options['audio'] = ('openal', 'pulse', 'silent')
from pyglet.media import buffered_logger as bl


def draw_rect(x, y, width, height):
    glBegin(GL_LINE_LOOP)
    glVertex2f(x, y)
    glVertex2f(x + width, y)
    glVertex2f(x + width, y + height)
    glVertex2f(x, y + height)
    glEnd()


class Control(pyglet.event.EventDispatcher):
    x = y = 0
    width = height = 10

    def __init__(self, parent):
        super(Control, self).__init__()
        self.parent = weakref.proxy(parent)

    def hit_test(self, x, y):
        return (self.x < x < self.x + self.width and
                self.y < y < self.y + self.height)

    def capture_events(self):
        self.parent.push_handlers(self)

    def release_events(self):
        self.parent.remove_handlers(self)


class Button(Control):
    charged = False

    def draw(self):
        if self.charged:
            glColor3f(1, 0, 0)
        draw_rect(self.x, self.y, self.width, self.height)
        glColor3f(1, 1, 1)
        self.draw_label()

    def on_mouse_press(self, x, y, button, modifiers):
        self.capture_events()
        self.charged = True

    def on_mouse_drag(self, x, y, dx, dy, buttons, modifiers):
        self.charged = self.hit_test(x, y)

    def on_mouse_release(self, x, y, button, modifiers):
        self.release_events()
        if self.hit_test(x, y):
            self.dispatch_event('on_press')
        self.charged = False


Button.register_event_type('on_press')


class TextButton(Button):
    def __init__(self, *args, **kwargs):
        super(TextButton, self).__init__(*args, **kwargs)
        self._text = pyglet.text.Label('', anchor_x='center', anchor_y='center')

    def draw_label(self):
        self._text.x = self.x + self.width / 2
        self._text.y = self.y + self.height / 2
        self._text.draw()

    def set_text(self, text):
        self._text.text = text

    text = property(lambda self: self._text.text,
                    set_text)


class Slider(Control):
    THUMB_WIDTH = 6
    THUMB_HEIGHT = 10
    GROOVE_HEIGHT = 2
    RESPONSIVNESS = 0.3

    def __init__(self, *args, **kwargs):
        super(Slider, self).__init__(*args, **kwargs)
        self.seek_value = None

    def draw(self):
        center_y = self.y + self.height / 2
        draw_rect(self.x, center_y - self.GROOVE_HEIGHT / 2,
                  self.width, self.GROOVE_HEIGHT)
        pos = self.x + self.value * self.width / (self.max - self.min)
        draw_rect(pos - self.THUMB_WIDTH / 2, center_y - self.THUMB_HEIGHT / 2,
                  self.THUMB_WIDTH, self.THUMB_HEIGHT)

    def coordinate_to_value(self, x):
        value = float(x - self.x) / self.width * (self.max - self.min) + self.min
        return value

    def on_mouse_press(self, x, y, button, modifiers):
        value = self.coordinate_to_value(x)
        self.capture_events()
        self.dispatch_event('on_begin_scroll')
        self.dispatch_event('on_change', value)
        pyglet.clock.schedule_once(self.seek_request, self.RESPONSIVNESS)

    def on_mouse_drag(self, x, y, dx, dy, buttons, modifiers):
        # On some platforms, on_mouse_drag is triggered with a high frequency.
        # Seeking takes some time (~200ms). Asking for a seek at every 
        # on_mouse_drag event would starve the event loop. 
        # Instead we only record the last mouse position and we
        # schedule seek_request to dispatch the on_change event in the future.
        # This will allow subsequent on_mouse_drag to change the seek_value
        # without triggering yet the on_change event.
        value = min(max(self.coordinate_to_value(x), self.min), self.max)
        if self.seek_value is None:
            # We have processed the last recorded mouse position.
            # We re-schedule seek_request
            pyglet.clock.schedule_once(self.seek_request, self.RESPONSIVNESS)
        self.seek_value = value

    def on_mouse_release(self, x, y, button, modifiers):
        self.release_events()
        self.dispatch_event('on_end_scroll')
        self.seek_value = None

    def seek_request(self, dt):
        if self.seek_value is not None:
            self.dispatch_event('on_change', self.seek_value)
            self.seek_value = None


Slider.register_event_type('on_begin_scroll')
Slider.register_event_type('on_end_scroll')
Slider.register_event_type('on_change')


class PlayerWindow(pyglet.window.Window):
    GUI_WIDTH = 400
    GUI_HEIGHT = 40
    GUI_PADDING = 4
    GUI_BUTTON_HEIGHT = 16

    def __init__(self, player):
        super(PlayerWindow, self).__init__(caption='Media Player',
                                           visible=False,
                                           resizable=True)
        # We only keep a weakref to player as we are about to push ourself
        # as a handler which would then create a circular reference between
        # player and window.
        self.player = weakref.proxy(player)
        self._player_playing = False
        self.player.push_handlers(self)

        self.slider = Slider(self)
        self.slider.push_handlers(self)
        self.slider.x = self.GUI_PADDING
        self.slider.y = self.GUI_PADDING * 2 + self.GUI_BUTTON_HEIGHT

        self.play_pause_button = TextButton(self)
        self.play_pause_button.x = self.GUI_PADDING
        self.play_pause_button.y = self.GUI_PADDING
        self.play_pause_button.height = self.GUI_BUTTON_HEIGHT
        self.play_pause_button.width = 45
        self.play_pause_button.on_press = self.on_play_pause

        self.window_button = TextButton(self)
        self.window_button.x = self.play_pause_button.x + \
                               self.play_pause_button.width + self.GUI_PADDING
        self.window_button.y = self.GUI_PADDING
        self.window_button.height = self.GUI_BUTTON_HEIGHT
        self.window_button.width = 90
        self.window_button.text = 'Windowed'
        self.window_button.on_press = lambda: self.set_fullscreen(False)

        self.controls = [
            self.slider,
            self.play_pause_button,
            self.window_button,
        ]

        x = self.window_button.x + self.window_button.width + self.GUI_PADDING
        i = 0
        for screen in self.display.get_screens():
            screen_button = TextButton(self)
            screen_button.x = x
            screen_button.y = self.GUI_PADDING
            screen_button.height = self.GUI_BUTTON_HEIGHT
            screen_button.width = 80
            screen_button.text = 'Screen %d' % (i + 1)
            screen_button.on_press = lambda screen=screen: self.set_fullscreen(True, screen)
            self.controls.append(screen_button)
            i += 1
            x += screen_button.width + self.GUI_PADDING

        glEnable(GL_BLEND)
        glBlendFunc(GL_SRC_ALPHA, GL_ONE_MINUS_SRC_ALPHA)

    def on_player_next_source(self):
        self.gui_update_state()
        self.gui_update_source()
        self.set_default_video_size()
        return True

    def on_player_eos(self):
        self.gui_update_state()
        pyglet.clock.schedule_once(self.auto_close, 0.1)
        return True

    def gui_update_source(self):
        if self.player.source:
            source = self.player.source
            self.slider.min = 0.
            self.slider.max = source.duration
        self.gui_update_state()

    def gui_update_state(self):
        if self.player.playing:
            self.play_pause_button.text = 'Pause'
        else:
            self.play_pause_button.text = 'Play'

    def get_video_size(self):
        if not self.player.source or not self.player.source.video_format:
            return 0, 0
        video_format = self.player.source.video_format
        width = video_format.width
        height = video_format.height
        if video_format.sample_aspect > 1:
            width *= video_format.sample_aspect
        elif video_format.sample_aspect < 1:
            height /= video_format.sample_aspect
        return width, height

    def set_default_video_size(self):
        """Make the window size just big enough to show the current
        video and the GUI."""
        width = self.GUI_WIDTH
        height = self.GUI_HEIGHT
        video_width, video_height = self.get_video_size()
        width = max(width, video_width)
        height += video_height
        self.set_size(int(width), int(height))

    def on_resize(self, width, height):
        """Position and size video image."""
        super(PlayerWindow, self).on_resize(width, height)
        self.slider.width = width - self.GUI_PADDING * 2

        height -= self.GUI_HEIGHT
        if height <= 0:
            return

        video_width, video_height = self.get_video_size()
        if video_width == 0 or video_height == 0:
            return
        display_aspect = width / float(height)
        video_aspect = video_width / float(video_height)
        if video_aspect > display_aspect:
            self.video_width = width
            self.video_height = width / video_aspect
        else:
            self.video_height = height
            self.video_width = height * video_aspect
        self.video_x = (width - self.video_width) / 2
        self.video_y = (height - self.video_height) / 2 + self.GUI_HEIGHT

    def on_mouse_press(self, x, y, button, modifiers):
        for control in self.controls:
            if control.hit_test(x, y):
                control.on_mouse_press(x, y, button, modifiers)

    def on_key_press(self, symbol, modifiers):
        if symbol == key.SPACE:
            self.on_play_pause()
        elif symbol == key.ESCAPE:
            self.dispatch_event('on_close')
        elif symbol == key.LEFT:
            self.player.seek(0)
        elif symbol == key.RIGHT:
            self.player.next_source()

    def on_close(self):
        self.player.pause()
        self.close()

    def auto_close(self, dt):
        self.close()

    def on_play_pause(self):
        if self.player.playing:
            self.player.pause()
        else:
            if self.player.time >= self.player.source.duration:
                self.player.seek(0)
            self.player.play()
        self.gui_update_state()

    def on_draw(self):
        self.clear()

        # Video
        if self.player.source and self.player.source.video_format:
            video_texture = self.player.texture
            video_texture.blit(self.video_x,
                               self.video_y,
                               width=self.video_width,
                               height=self.video_height)

        # GUI
        self.slider.value = self.player.time
        for control in self.controls:
            control.draw()

    def on_begin_scroll(self):
        self._player_playing = self.player.playing
        self.player.pause()

    def on_change(self, value):
        self.player.seek(value)

    def on_end_scroll(self):
        if self._player_playing:
            self.player.play()


def main(target, dbg_file, debug):
    set_logging_parameters(target, dbg_file, debug)

    player = pyglet.media.Player()
    window = PlayerWindow(player)
<<<<<<< HEAD

    for filename in sys.argv[1:]:
        source = pyglet.media.load(filename)
        player.queue(source)
=======
    
    player.queue(pyglet.media.load(filename) for filename in sys.argv[1:])
>>>>>>> c0b5f976

    window.gui_update_source()
    window.set_visible(True)
    window.set_default_video_size()

    # this is an async call
    player.play()
    window.gui_update_state()

    pyglet.app.run()


def set_logging_parameters(target_file, dbg_file, debug):
    if not debug:
        bl.logger = None
        return
    if dbg_file is None:
        dbg_file = target_file + ".dbg"
    else:
        dbg_dir = os.path.dirname(dbg_file)
        if dbg_dir and not os.path.isdir(dbg_dir):
            os.mkdir(dbg_dir)
    bl.logger = bl.BufferedLogger(dbg_file)
    from pyglet.media.instrumentation import mp_events
    # allow to detect crashes by prewriting a crash file, if no crash
    # it will be overwrited by the captured data
    sample = os.path.basename(target_file)
    bl.logger.log("version", mp_events["version"])
    bl.logger.log("crash", sample)
    bl.logger.save_log_entries_as_pickle()
    bl.logger.clear()
    # start the real capture data
    bl.logger.log("version", mp_events["version"])
    bl.logger.log("mp.im", sample)


def usage():
    print(__doc__)
    sys.exit(1)


def sysargs_to_mainargs():
    """builds main args from sys.argv"""
    if len(sys.argv) < 2:
        usage()
    debug = False
    dbg_file = None
    for i in range(2):
        if sys.argv[1].startswith("--"):
            a = sys.argv.pop(1)
            if a.startswith("--debug"):
                debug = True
            elif a.startswith("--outfile="):
                dbg_file = a[len("--outfile="):]
            else:
                print("Error unknown option:", a)
                usage()
    target_file = sys.argv[1]
    return target_file, dbg_file, debug


if __name__ == '__main__':
    target_file, dbg_file, debug = sysargs_to_mainargs()
    main(target_file, dbg_file, debug)<|MERGE_RESOLUTION|>--- conflicted
+++ resolved
@@ -392,15 +392,8 @@
 
     player = pyglet.media.Player()
     window = PlayerWindow(player)
-<<<<<<< HEAD
-
-    for filename in sys.argv[1:]:
-        source = pyglet.media.load(filename)
-        player.queue(source)
-=======
     
     player.queue(pyglet.media.load(filename) for filename in sys.argv[1:])
->>>>>>> c0b5f976
 
     window.gui_update_source()
     window.set_visible(True)
