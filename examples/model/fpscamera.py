import weakref

from math import cos, sin, radians

import pyglet

from pyglet.gl import glEnable, GL_DEPTH_TEST, GL_CULL_FACE
from pyglet.math import Vec2, Vec3, Mat4, clamp


class FPSCamera:
    """A 3D projection "first person" camera example.

    Windows in pyglet contain `view` and `projection` matrices,
    which are shared with all default shaders in a `WindowBlock` UBO.
    This Camera class handles events from the mouse & keyboard and
    Controller, and updates these Window matrices.

    Note:  mouse input will be captured once you click on the Window,
    which sets the mouse as exclusive. Pressing ESC once will set
    the mouse as non-exclusive.
    """
    def __init__(self, window, position=Vec3(0, 0, 0), target=Vec3(0, 0, -1), up=Vec3(0, 1, 0)):
        self.position = position
        self.target = target
        self.up = up

        self.walk_speed = 10.0
        self.look_speed = 10.0
        self.deadzone = 0.1

        # TODO: calculate these values from the passed Vectors
        self.pitch = 0
        self.yaw = 270
        self.roll = 0

        self.input_map = {pyglet.window.key.W: "forward",
                          pyglet.window.key.S: "backward",
                          pyglet.window.key.A: "left",
                          pyglet.window.key.D: "right"}

        self.inputs = {direction: False for direction in self.input_map.values()}

        self.mouse_look = Vec2()
        self.keybord_move = Vec2()
        self.controller_look = Vec2()
        self.controller_move = Vec2()

        self._window = weakref.proxy(window)
        self._window.view = Mat4.look_at(position, target, up)
        self._window.push_handlers(self)

        self._exclusive_mouse = False

    def on_deactivate(self):
        # Prevent input from getting "stuck"
<<<<<<< HEAD
        self.keybord_move = Vec3()
=======
        self.keybord_move = Vec2()
>>>>>>> 55b02b16

    def on_resize(self, width, height):
        self._window.viewport = (0, 0, width, height)
        self._window.projection = Mat4.perspective_projection(self._window.aspect_ratio, z_near=0.1, z_far=1000, fov=45)
        return pyglet.event.EVENT_HANDLED

    def on_refresh(self, dt):
        walk_speed = self.walk_speed * dt
        norm_target = self.target.normalize()

        # Look

        if abs(self.controller_look) > self.deadzone:
            # Don't reset the vector to 0,0 because new events don't come
            # in when the analoge stick is held in a steady position.
            look_speed = self.look_speed ** 2 * dt
            self.yaw += self.controller_look.x * look_speed
            self.pitch = clamp(self.pitch + self.controller_look.y * look_speed, -89.0, 89.0)

        if abs(self.mouse_look) > 0.0:
            # Reset the vector back to 0 each time, because there is no event
            # for when the mouse stops moving. It will get "stuck" otherwise.
<<<<<<< HEAD
            self.yaw += self.mouse_look.x * 0.1
            self.pitch = clamp(self.pitch + self.mouse_look.y * 0.1, -89.0, 89.0)
            self.mouse_look = Vec2()
=======
            look_speed = self.look_speed * dt
            self.yaw += self.mouse_look.x * look_speed
            self.pitch = clamp(self.pitch + self.mouse_look.y * look_speed, -89.0, 89.0)
            self.mouse_look[:] = 0.0, 0.0
>>>>>>> 55b02b16

        self.target = Vec3(cos(radians(self.yaw)) * cos(radians(self.pitch)),
                           sin(radians(self.pitch)),
                           sin(radians(self.yaw)) * cos(radians(self.pitch))).normalize()

        # Movement

        if abs(self.controller_move) > self.deadzone:
            self.position += (norm_target * self.controller_move.y +
                              norm_target.cross(self.up).normalize() * self.controller_move.x) * walk_speed

        if abs(self.keybord_move) > 0:
            self.position += (norm_target * self.keybord_move.y +
                              norm_target.cross(self.up).normalize() * self.keybord_move.x) * walk_speed

        self._window.view = Mat4.look_at(self.position, self.position + self.target, self.up)

    # Mouse input

    def on_mouse_motion(self, x, y, dx, dy):
        if not self._exclusive_mouse:
            return
        self.mouse_look = Vec2(dx, dy)

    def on_mouse_press(self, x, y, button, modifiers):
        if not self._exclusive_mouse:
            self._exclusive_mouse = True
            self._window.set_exclusive_mouse(True)

    # Keyboard input

    def on_key_press(self, symbol, mod):
        if symbol == pyglet.window.key.ESCAPE:
            if not self._exclusive_mouse:
                pyglet.app.exit()
            self._exclusive_mouse = False
            self._window.set_exclusive_mouse(False)
            return pyglet.event.EVENT_HANDLED

        if direction := self.input_map.get(symbol):
            self.inputs[direction] = True
            f, b, l, r = self.inputs.values()
            self.keybord_move = Vec2(-float(l) + float(r), float(f) + -float(b)).normalize()

    def on_key_release(self, symbol, mod):
        if direction := self.input_map.get(symbol):
            self.inputs[direction] = False
            f, b, l, r = self.inputs.values()
            self.keybord_move = Vec2(-float(l) + float(r), float(f) + -float(b)).normalize()

    # Controller input

    def on_stick_motion(self, _controller, stick, vector):
        if stick == "leftstick":
<<<<<<< HEAD
            self.controller_move = self.target * vector.y + self.target.cross(self.up).normalize() * vector.x

        elif stick == "rightstick":
            self.controller_look = vector
=======
            self.controller_move = Vec2(xvalue, yvalue)

        elif stick == "rightstick":
            self.controller_look = Vec2(xvalue, yvalue)
>>>>>>> 55b02b16


if __name__ == "__main__":
    window = pyglet.window.Window(resizable=True)
    batch = pyglet.graphics.Batch()

    @window.event
    def on_draw():
        window.clear()
        batch.draw()

    glEnable(GL_DEPTH_TEST)
    glEnable(GL_CULL_FACE)

    model_logo = pyglet.model.load("logo3d.obj", batch=batch)
    model_box = pyglet.model.load("box.obj", batch=batch)

    # Camera controls the global projection & view matrixes:
    camera = FPSCamera(window, position=Vec3(0, 0, 5))

    # If a controller is connected, use it:
    if controllers := pyglet.input.get_controllers():
        controller = controllers[0]
        controller.open()
        controller.push_handlers(camera)

    model_logo.matrix = Mat4.from_translation(Vec3(1.75, 0, 0))
    model_box.matrix = Mat4.from_translation(Vec3(-1.75, 0, 0))

    pyglet.app.run()<|MERGE_RESOLUTION|>--- conflicted
+++ resolved
@@ -54,11 +54,7 @@
 
     def on_deactivate(self):
         # Prevent input from getting "stuck"
-<<<<<<< HEAD
-        self.keybord_move = Vec3()
-=======
         self.keybord_move = Vec2()
->>>>>>> 55b02b16
 
     def on_resize(self, width, height):
         self._window.viewport = (0, 0, width, height)
@@ -81,16 +77,10 @@
         if abs(self.mouse_look) > 0.0:
             # Reset the vector back to 0 each time, because there is no event
             # for when the mouse stops moving. It will get "stuck" otherwise.
-<<<<<<< HEAD
-            self.yaw += self.mouse_look.x * 0.1
-            self.pitch = clamp(self.pitch + self.mouse_look.y * 0.1, -89.0, 89.0)
-            self.mouse_look = Vec2()
-=======
             look_speed = self.look_speed * dt
             self.yaw += self.mouse_look.x * look_speed
             self.pitch = clamp(self.pitch + self.mouse_look.y * look_speed, -89.0, 89.0)
-            self.mouse_look[:] = 0.0, 0.0
->>>>>>> 55b02b16
+            self.mouse_look = Vec2()
 
         self.target = Vec3(cos(radians(self.yaw)) * cos(radians(self.pitch)),
                            sin(radians(self.pitch)),
@@ -145,17 +135,10 @@
 
     def on_stick_motion(self, _controller, stick, vector):
         if stick == "leftstick":
-<<<<<<< HEAD
             self.controller_move = self.target * vector.y + self.target.cross(self.up).normalize() * vector.x
 
         elif stick == "rightstick":
             self.controller_look = vector
-=======
-            self.controller_move = Vec2(xvalue, yvalue)
-
-        elif stick == "rightstick":
-            self.controller_look = Vec2(xvalue, yvalue)
->>>>>>> 55b02b16
 
 
 if __name__ == "__main__":
