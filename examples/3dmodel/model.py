--- conflicted
+++ resolved
@@ -12,11 +12,8 @@
 @window.event
 def on_resize(width, height):
     window.viewport = (0, 0, *window.get_framebuffer_size())
-<<<<<<< HEAD
+
     window.projection = Mat4.perspective_projection(window.aspect_ratio, z_near=0.1, z_far=255)
-=======
-    window.projection = Mat4.perspective_projection(0, width, 0, height, z_near=0.1, z_far=255)
->>>>>>> 6801deb3
     return pyglet.event.EVENT_HANDLED
 
 
