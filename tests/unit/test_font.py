"""
Test pyglet font package
"""

import pyglet


def test_load_privatefont(test_data):
    file = test_data.get_file('fonts', 'action_man.ttf')
    pyglet.font.add_file(file)
    myfont = pyglet.font.load("Action Man", size=12, dpi=96)
    assert myfont.name == "Action Man"

<<<<<<< HEAD
=======
    pyglet.font.add_file(test_data.get_file('fonts', 'action_man.ttf'))
    action_man_font = pyglet.font.load("Action Man", size=12, dpi=96)
    assert action_man_font.logfont.lfFaceName == "Action Man"
>>>>>>> e0407862

def test_load_privatefont_from_list(test_data):
<<<<<<< HEAD
    file = test_data.get_file('fonts', 'action_man.ttf')
    pyglet.font.add_file(file)
    # First font in the list should be returned:
    myfont = pyglet.font.load(["Action Man", "Arial"], size=12, dpi=96)
    assert myfont.name == "Action Man"

=======
    """Test for Issue #100"""

    pyglet.font.add_file(test_data.get_file('fonts', 'action_man.ttf'))
    action_man_font = pyglet.font.load(["Action Man"], size=12, dpi=96)
    assert action_man_font.logfont.lfFaceName == "Action Man"

>>>>>>> e0407862
<|MERGE_RESOLUTION|>--- conflicted
+++ resolved
@@ -1,36 +1,23 @@
-"""
-Test pyglet font package
-"""
-
-import pyglet
-
-
-def test_load_privatefont(test_data):
-    file = test_data.get_file('fonts', 'action_man.ttf')
-    pyglet.font.add_file(file)
-    myfont = pyglet.font.load("Action Man", size=12, dpi=96)
-    assert myfont.name == "Action Man"
-
-<<<<<<< HEAD
-=======
-    pyglet.font.add_file(test_data.get_file('fonts', 'action_man.ttf'))
-    action_man_font = pyglet.font.load("Action Man", size=12, dpi=96)
-    assert action_man_font.logfont.lfFaceName == "Action Man"
->>>>>>> e0407862
-
-def test_load_privatefont_from_list(test_data):
-<<<<<<< HEAD
-    file = test_data.get_file('fonts', 'action_man.ttf')
-    pyglet.font.add_file(file)
-    # First font in the list should be returned:
-    myfont = pyglet.font.load(["Action Man", "Arial"], size=12, dpi=96)
-    assert myfont.name == "Action Man"
-
-=======
-    """Test for Issue #100"""
-
-    pyglet.font.add_file(test_data.get_file('fonts', 'action_man.ttf'))
-    action_man_font = pyglet.font.load(["Action Man"], size=12, dpi=96)
-    assert action_man_font.logfont.lfFaceName == "Action Man"
-
->>>>>>> e0407862
+"""
+Test pyglet font package
+"""
+
+import pyglet
+from tests.annotations import require_platform, Platform
+
+
+@require_platform(Platform.WINDOWS)
+def test_load_privatefont(test_data):
+
+    pyglet.font.add_file(test_data.get_file('fonts', 'action_man.ttf'))
+    action_man_font = pyglet.font.load("Action Man", size=12, dpi=96)
+    assert action_man_font.logfont.lfFaceName == "Action Man"
+
+
+@require_platform(Platform.WINDOWS)
+def test_load_privatefont_from_list(test_data):
+    """Test for Issue #100"""
+
+    pyglet.font.add_file(test_data.get_file('fonts', 'action_man.ttf'))
+    action_man_font = pyglet.font.load(["Action Man"], size=12, dpi=96)
+    assert action_man_font.logfont.lfFaceName == "Action Man"